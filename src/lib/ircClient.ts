import { v4 as uuidv4 } from "uuid";
import type {
  BaseIRCEvent,
  BaseMessageEvent,
  BaseMetadataEvent,
  BaseUserActionEvent,
  Channel,
  ConnectionState,
  EventWithTags,
  MetadataValueEvent,
  Server,
  User,
} from "../types";
import {
  parseIsupport,
  parseMessageTags,
  parseNamesResponse,
} from "./ircUtils";
import { createSocket, type ISocket } from "./socket";

export interface EventMap {
  ready: BaseIRCEvent & { serverName: string; nickname: string };
  connectionStateChange: BaseIRCEvent & {
    serverId: string;
    connectionState: ConnectionState;
  };
  NICK: EventWithTags & {
    oldNick: string;
    newNick: string;
  };
  QUIT: BaseUserActionEvent & { reason: string; batchTag?: string };
  JOIN: BaseUserActionEvent & {
    channelName: string;
    batchTag?: string;
    account?: string; // From extended-join
    realname?: string; // From extended-join
  };
  PART: BaseUserActionEvent & {
    channelName: string;
    reason?: string;
  };
  KICK: EventWithTags & {
    username: string;
    channelName: string;
    target: string;
    reason: string;
  };
  MODE: EventWithTags & {
    sender: string;
    target: string;
    modestring: string;
    modeargs: string[];
  };
  CHANMSG: BaseMessageEvent & {
    channelName: string;
  };
  USERMSG: BaseMessageEvent & {
    target: string; // The recipient of the PRIVMSG (for whispers)
  };
  CHANNNOTICE: BaseMessageEvent & {
    channelName: string;
  };
  USERNOTICE: BaseMessageEvent;
  TAGMSG: EventWithTags & {
    sender: string;
    channelName: string;
    timestamp: Date;
  };
  REDACT: EventWithTags & {
    target: string;
    msgid: string;
    reason: string;
    sender: string;
  };
  NAMES: BaseIRCEvent & { channelName: string; users: User[] };
  "CAP LS": BaseIRCEvent & { cliCaps: string };
  "CAP ACK": BaseIRCEvent & { cliCaps: string };
  ISUPPORT: BaseIRCEvent & { key: string; value: string };
  CAP_ACKNOWLEDGED: BaseIRCEvent & { key: string; capabilities: string };
  CAP_END: BaseIRCEvent;
  AUTHENTICATE: BaseIRCEvent & { param: string };
  METADATA: MetadataValueEvent;
  METADATA_WHOIS: MetadataValueEvent;
  METADATA_KEYVALUE: MetadataValueEvent;
  METADATA_KEYNOTSET: BaseMetadataEvent;
  METADATA_SUBOK: BaseIRCEvent & { keys: string[] };
  METADATA_UNSUBOK: BaseIRCEvent & { keys: string[] };
  METADATA_SUBS: BaseIRCEvent & { keys: string[] };
  METADATA_SYNCLATER: BaseIRCEvent & { target: string; retryAfter?: number };
  BATCH_START: BaseIRCEvent & {
    batchId: string;
    type: string;
    parameters?: string[];
  };
  BATCH_END: BaseIRCEvent & { batchId: string };
  MULTILINE_MESSAGE: BaseMessageEvent & {
    channelName?: string;
    lines: string[];
    messageIds: string[]; // All message IDs that make up this multiline message
  };
  METADATA_FAIL: BaseIRCEvent & {
    subcommand: string;
    code: string;
    target?: string;
    key?: string;
    retryAfter?: number;
  };
  LIST_CHANNEL: {
    serverId: string;
    channel: string;
    userCount: number;
    topic: string;
  };
  LIST_END: { serverId: string };
  RENAME: {
    serverId: string;
    oldName: string;
    newName: string;
    reason: string;
    user: string;
  };
  SETNAME: { serverId: string; user: string; realname: string };
  INVITE: EventWithTags & {
    inviter: string;
    target: string;
    channel: string;
  };
  FAIL: EventWithTags & {
    command: string;
    code: string;
    target?: string;
    message: string;
  };
  WARN: EventWithTags & {
    command: string;
    code: string;
    target?: string;
    message: string;
  };
  NOTE: EventWithTags & {
    command: string;
    code: string;
    target?: string;
    message: string;
  };
  SUCCESS: EventWithTags & {
    command: string;
    code: string;
    target?: string;
    message: string;
  };
  REGISTER_SUCCESS: EventWithTags & {
    account: string;
    message: string;
  };
  REGISTER_VERIFICATION_REQUIRED: EventWithTags & {
    account: string;
    message: string;
  };
  VERIFY_SUCCESS: EventWithTags & {
    account: string;
    message: string;
  };
  WHO_REPLY: {
    serverId: string;
    channel: string;
    username: string;
    host: string;
    server: string;
    nick: string;
    flags: string;
    hopcount: string;
    realname: string;
  };
  WHOX_REPLY: {
    serverId: string;
    channel: string;
    username: string;
    host: string;
    nick: string;
    account: string;
    flags: string;
    realname: string;
    isAway: boolean;
    opLevel: string;
  };
  WHO_END: { serverId: string; mask: string };
  RPL_AWAY: {
    serverId: string;
    nick: string;
    awayMessage: string;
  };
  RPL_YOUREOPER: BaseIRCEvent & {
    message: string;
  };
  RPL_YOURHOST: BaseIRCEvent & {
    serverName: string;
    version: string;
  };
  MONONLINE: BaseIRCEvent & {
    targets: Array<{ nick: string; user?: string; host?: string }>;
  };
  MONOFFLINE: BaseIRCEvent & {
    targets: string[]; // Just nicknames
  };
  MONLIST: BaseIRCEvent & {
    targets: string[];
  };
  ENDOFMONLIST: BaseIRCEvent;
  MONLISTFULL: BaseIRCEvent & {
    limit: number;
    targets: string[];
  };
  EXTJWT: BaseIRCEvent & {
    requestedTarget: string;
    serviceName: string;
    jwtToken: string;
  };
  WHOIS_BOT: {
    serverId: string;
    nick: string;
    target: string;
    message: string;
  };
  AWAY: {
    serverId: string;
    username: string;
    awayMessage?: string;
  };
  CHGHOST: {
    serverId: string;
    username: string;
    newUser: string;
    newHost: string;
  };
  RPL_NOWAWAY: {
    serverId: string;
    message: string;
  };
  RPL_UNAWAY: {
    serverId: string;
    message: string;
  };
  NICK_ERROR: {
    serverId: string;
    code: string;
    error: string;
    nick?: string;
    message: string;
  };
  CHATHISTORY_LOADING: {
    serverId: string;
    channelName: string;
    isLoading: boolean;
  };
  RPL_BANLIST: {
    serverId: string;
    channel: string;
    mask: string;
    setter: string;
    timestamp: number;
  };
  RPL_INVITELIST: {
    serverId: string;
    channel: string;
    mask: string;
    setter: string;
    timestamp: number;
  };
  RPL_EXCEPTLIST: {
    serverId: string;
    channel: string;
    mask: string;
    setter: string;
    timestamp: number;
  };
  RPL_ENDOFBANLIST: {
    serverId: string;
    channel: string;
  };
  RPL_ENDOFINVITELIST: {
    serverId: string;
    channel: string;
  };
  RPL_ENDOFEXCEPTLIST: {
    serverId: string;
    channel: string;
  };
  TOPIC: {
    serverId: string;
    channelName: string;
    topic: string;
    sender: string;
  };
  RPL_TOPIC: {
    serverId: string;
    channelName: string;
    topic: string;
  };
  RPL_TOPICWHOTIME: {
    serverId: string;
    channelName: string;
    setter: string;
    timestamp: number;
  };
  RPL_NOTOPIC: {
    serverId: string;
    channelName: string;
  };
  WHOIS_USER: {
    serverId: string;
    nick: string;
    username: string;
    host: string;
    realname: string;
  };
  WHOIS_SERVER: {
    serverId: string;
    nick: string;
    server: string;
    serverInfo: string;
  };
  WHOIS_IDLE: {
    serverId: string;
    nick: string;
    idle: number;
    signon: number;
  };
  WHOIS_CHANNELS: {
    serverId: string;
    nick: string;
    channels: string;
  };
  WHOIS_SPECIAL: {
    serverId: string;
    nick: string;
    message: string;
  };
  WHOIS_ACCOUNT: {
    serverId: string;
    nick: string;
    account: string;
  };
  WHOIS_SECURE: {
    serverId: string;
    nick: string;
    message: string;
  };
  WHOIS_END: {
    serverId: string;
    nick: string;
  };
}

type EventKey = keyof EventMap;
type EventCallback<K extends EventKey> = (data: EventMap[K]) => void;

export class IRCClient {
  private sockets: Map<string, ISocket> = new Map();
  private servers: Map<string, Server> = new Map();
  private nicks: Map<string, string> = new Map();
  private currentUsers: Map<string, User | null> = new Map(); // Per-server current users
  private saslMechanisms: Map<string, string[]> = new Map();
  private capLsAccumulated: Map<string, Set<string>> = new Map();
  private saslEnabled: Map<string, boolean> = new Map();
  private saslCredentials: Map<string, { username: string; password: string }> =
    new Map();
  private pendingConnections: Map<string, Promise<Server>> = new Map();
  private pendingCapReqs: Map<string, number> = new Map(); // Track how many CAP REQ batches are pending ACK
  private capNegotiationComplete: Map<string, boolean> = new Map(); // Track if CAP negotiation is complete
  private reconnectionAttempts: Map<string, number> = new Map(); // Track reconnection attempts per server
  private reconnectionTimeouts: Map<string, NodeJS.Timeout> = new Map(); // Track reconnection timeouts per server
  private pingTimers: Map<string, NodeJS.Timeout> = new Map(); // Track ping timers per server
  private pongTimeouts: Map<string, NodeJS.Timeout> = new Map(); // Track pong timeouts per server
  private activeBatches: Map<
    string,
    Map<
      string,
      {
        type: string;
        parameters?: string[];
        messages: string[];
        concatFlags?: boolean[];
        sender?: string;
        messageIds?: string[];
        timestamps?: Date[];
        batchMsgId?: string;
        batchTime?: Date;
      }
    >
  > = new Map(); // Track active batches per server

  private ourCaps: string[] = [
    "multi-prefix",
    "message-tags",
    "server-time",
    "echo-message",
    "userhost-in-names",
    "draft/chathistory",
    "draft/extended-isupport",
    "sasl",
    "cap-notify",
    "draft/channel-rename",
    "setname",
    "account-notify",
    "account-tag",
    "extended-join",
    "away-notify",
    "chghost",
    "draft/metadata-2",
    "draft/message-redaction",
    "draft/account-registration",
    "batch",
    "draft/multiline",
    "draft/typing",
    "draft/channel-context",
    "znc.in/playback",
    "unrealircd.org/json-log",
    "invite-notify",
    "monitor",
    "extended-monitor",
    // Note: unrealircd.org/link-security is informational only, don't request it
  ];

  private eventCallbacks: {
    [K in EventKey]?: EventCallback<K>[];
  } = {};

  public version = __APP_VERSION__;

  connect(
    name: string,
    host: string,
    port: number,
    nickname: string,
    password?: string,
    _saslAccountName?: string,
    _saslPassword?: string,
    serverId?: string,
  ): Promise<Server> {
    const connectionKey = `${host}:${port}`;

    // Check if there's already a pending connection to this server
    const existingConnection = this.pendingConnections.get(connectionKey);
    if (existingConnection) {
      return existingConnection;
    }

    // Check if already connected to this server (but allow reconnection if serverId is provided)
    if (!serverId) {
      const existingServer = Array.from(this.servers.values()).find(
        (server) => server.host === host && server.port === port,
      );
      if (existingServer) {
        return Promise.resolve(existingServer);
      }
    }

    // Create a new connection promise and store it
    const connectionPromise = new Promise<Server>((resolve, reject) => {
      // for local testing and automated tests, if domain is localhost or 127.0.0.1 use ws instead of wss
<<<<<<< HEAD
      let protocol = ["localhost", "127.0.0.1"].includes(host) ? "ws" : "wss";
      let actualHost = host;
      let actualPort = port;

      if (host.startsWith("irc://") || host.startsWith("ircs://")) {
        protocol = host.startsWith("irc://") ? "irc" : "ircs";
        // Parse the IRC URL to extract host and port
        console.log("Parsing IRC URL:", host);
        const ircUrl = new URL(host);
        actualHost = ircUrl.hostname;
        actualPort = ircUrl.port ? Number.parseInt(ircUrl.port, 10) : port;
        console.log("Parsed IRC URL:", {
          protocol,
          actualHost,
          actualPort,
          originalHost: host,
        });
      }

      const url = `${protocol}://${actualHost}:${actualPort}`;
      console.log("Final URL being sent to createSocket:", url);
      const socket = createSocket(url);
=======
      const protocol = ["localhost", "127.0.0.1"].includes(host) ? "ws" : "wss";
      const url = `${protocol}://${host}:${port}`;

      let socket: WebSocket;
      try {
        socket = new WebSocket(url);
      } catch (error) {
        reject(new Error(`Failed to connect to ${host}:${port}`));
        return;
      }

      // Create server object immediately and add to servers map
      // Use provided name, default to host if name is empty
      const finalName = name?.trim() || host;

      // Check if we're reconnecting to an existing server
      let server: Server;
      if (serverId && this.servers.has(serverId)) {
        // Reuse existing server object for reconnection
        const existingServer = this.servers.get(serverId);
        if (existingServer) {
          server = existingServer;
          // Update connection state
          server.connectionState = "connecting";
          server.isConnected = false;
          // Reset CAP negotiation state for reconnection
          this.capNegotiationComplete.delete(serverId);
        } else {
          throw new Error(`Server ${serverId} not found despite has() check`);
        }
      } else {
        // Create new server object
        server = {
          id: serverId || uuidv4(),
          name: finalName,
          host,
          port,
          channels: [],
          privateChats: [],
          isConnected: false, // Not connected yet
          connectionState: "connecting",
          users: [],
        };
        this.servers.set(server.id, server);
      }
      this.sockets.set(server.id, socket);
      // Only enable SASL if we have both account name AND password
      this.saslEnabled.set(server.id, !!(_saslAccountName && _saslPassword));

      // Store SASL credentials if provided
      if (_saslAccountName && _saslPassword) {
        this.saslCredentials.set(server.id, {
          username: _saslAccountName,
          password: _saslPassword,
        });
      } else {
      }

      this.currentUsers.set(server.id, {
        id: uuidv4(),
        username: nickname,
        isOnline: true,
        status: "online",
      });
      this.nicks.set(server.id, nickname);
>>>>>>> d82b7e1d

      socket.onopen = () => {
        //registerAllProtocolHandlers(this);
        // Send IRC commands to register the user
        if (password) {
          socket.send(`PASS ${password}`);
        }

<<<<<<< HEAD
        // Skip CAP negotiation for now and send registration directly
        console.log("🔗 Sending IRC registration commands (skipping CAP)...");
        socket.send(`NICK ${nickname}`);
        console.log("📤 Sent NICK command:", `NICK ${nickname}`);
        socket.send(`USER ${nickname} 0 * :${nickname}`);
        console.log(
          "📤 Sent USER command:",
          `USER ${nickname} 0 * :${nickname}`,
        );

        const server: Server = {
          id: uuidv4(),
          name: actualHost,
          host: actualHost,
          port,
          channels: [],
          privateChats: [],
          isConnected: true,
          users: [],
        };
=======
        socket.send("CAP LS 302");
        socket.send(`NICK ${nickname}`);

        // Update server to mark as connected
        server.isConnected = true;
        server.connectionState = "connected";
        this.triggerEvent("connectionStateChange", {
          serverId: server.id,
          connectionState: "connected",
        });

        // Rejoin channels if this is a reconnection
        if (server.channels.length > 0) {
          for (const channel of server.channels) {
            if (serverId) {
              this.sendRaw(serverId, `JOIN ${channel.name}`);
            }
          }
        }
>>>>>>> d82b7e1d

        // Start WebSocket ping timer for keepalive
        this.startWebSocketPing(server.id);

        socket.onclose = () => {
<<<<<<< HEAD
          console.log(`Disconnected from server ${actualHost}`);
=======
          console.log(`WebSocket onclose for server ${serverId}`);
          // Stop WebSocket ping timers
          this.stopWebSocketPing(server.id);
>>>>>>> d82b7e1d
          this.sockets.delete(server.id);
          server.isConnected = false;
          // Only start reconnection if not already reconnecting (e.g., from ERROR handler)
          const wasReconnecting = server.connectionState === "reconnecting";
          server.connectionState = "disconnected";
          this.triggerEvent("connectionStateChange", {
            serverId: server.id,
            connectionState: "disconnected",
          });
          this.pendingConnections.delete(connectionKey);
          // Start reconnection logic only if not already reconnecting
          if (!wasReconnecting) {
            this.startReconnection(
              server.id,
              name,
              host,
              port,
              nickname,
              password,
              _saslAccountName,
              _saslPassword,
            );
          }
        };

        resolve(server);
      };

      socket.onerror = (error) => {
<<<<<<< HEAD
        reject(
          new Error(
            `Failed to connect to ${actualHost}:${actualPort}: ${error}`,
          ),
        );
=======
        // Mark server as disconnected but keep it in the map
        server.isConnected = false;
        server.connectionState = "disconnected";
        this.sockets.delete(server.id);
        this.pendingConnections.delete(connectionKey);
        reject(new Error(`Failed to connect to ${host}:${port}`));
>>>>>>> d82b7e1d
      };

      socket.onmessage = (event) => {
        const serverId = Array.from(this.servers.keys()).find(
          (id) => this.sockets.get(id) === socket,
        );
        if (serverId) {
          this.handleMessage(event.data, serverId);
        }
      };
    });

    // Store the pending connection
    this.pendingConnections.set(connectionKey, connectionPromise);

    // Clean up the pending connection when it resolves or rejects
    connectionPromise.finally(() => {
      this.pendingConnections.delete(connectionKey);
    });

    return connectionPromise;
  }

  disconnect(serverId: string): void {
    const socket = this.sockets.get(serverId);
    if (socket) {
      socket.send("QUIT :ObsidianIRC - Bringing IRC into the future");
      socket.close();
      this.sockets.delete(serverId);
    }
    const server = this.servers.get(serverId);
    if (server) {
      server.isConnected = false;
      server.connectionState = "disconnected";
      this.triggerEvent("connectionStateChange", {
        serverId: server.id,
        connectionState: "disconnected",
      });
      const connectionKey = `${server.host}:${server.port}`;
      this.pendingConnections.delete(connectionKey);
    }
    // Clear reconnection state
    this.reconnectionAttempts.delete(serverId);
    const timeout = this.reconnectionTimeouts.get(serverId);
    if (timeout) {
      clearTimeout(timeout);
      this.reconnectionTimeouts.delete(serverId);
    }
    // Stop WebSocket ping timers
    this.stopWebSocketPing(serverId);
  }

  private startReconnection(
    serverId: string,
    name: string,
    host: string,
    port: number,
    nickname: string,
    password?: string,
    saslAccountName?: string,
    saslPassword?: string,
  ): void {
    console.log(`Starting reconnection for server ${serverId}`);
    const server = this.servers.get(serverId);
    if (!server) return;

    // Cancel any existing reconnection
    const existingTimeout = this.reconnectionTimeouts.get(serverId);
    if (existingTimeout) {
      clearTimeout(existingTimeout);
    }

    const attempts = this.reconnectionAttempts.get(serverId) || 0;
    this.reconnectionAttempts.set(serverId, attempts + 1);

    // Calculate delay based on attempt count
    let delay = 0;
    if (attempts === 0) {
      delay = 0; // Immediate retry for testing
    } else if (attempts === 1) {
      delay = 15000; // 15 seconds
    } else if (attempts === 2) {
      delay = 30000; // 30 seconds
    } else if (attempts <= 100) {
      delay = 60000; // 60 seconds for attempts 3-100
    } else {
      // After 100 attempts, stop trying
      server.connectionState = "disconnected";
      this.triggerEvent("connectionStateChange", {
        serverId: server.id,
        connectionState: "disconnected",
      });
      return;
    }

    server.connectionState = "reconnecting";
    this.triggerEvent("connectionStateChange", {
      serverId: server.id,
      connectionState: "reconnecting",
    });

    this.reconnectionTimeouts.set(
      serverId,
      setTimeout(() => {
        console.log(
          `Reconnection timeout fired for server ${serverId}, attempting reconnection`,
        );
        this.attemptReconnection(
          serverId,
          name,
          host,
          port,
          nickname,
          password,
          saslAccountName,
          saslPassword,
        );
      }, delay),
    );
  }

  private async attemptReconnection(
    serverId: string,
    name: string,
    host: string,
    port: number,
    nickname: string,
    password?: string,
    saslAccountName?: string,
    saslPassword?: string,
  ): Promise<void> {
    console.log(`Attempting reconnection for server ${serverId}`);
    const server = this.servers.get(serverId);
    if (!server) return;

    try {
      server.connectionState = "connecting";
      this.triggerEvent("connectionStateChange", {
        serverId: server.id,
        connectionState: "connecting",
      });
      await this.connect(
        name,
        host,
        port,
        nickname,
        password,
        saslAccountName,
        saslPassword,
        serverId,
      );
      console.log(`Reconnection successful for server ${serverId}`);
      // Success - reset reconnection attempts
      this.reconnectionAttempts.delete(serverId);
      this.reconnectionTimeouts.delete(serverId);
    } catch (error) {
      console.log(`Reconnection failed for server ${serverId}:`, error);
      // Failed - try again
      this.startReconnection(
        serverId,
        name,
        host,
        port,
        nickname,
        password,
        saslAccountName,
        saslPassword,
      );
    }
  }

  sendRaw(serverId: string, command: string): void {
    const socket = this.sockets.get(serverId);
    if (socket && socket.readyState === WebSocket.OPEN) {
      console.log(
        `IRC Client: Sending command to server ${serverId}: ${command}`,
      );
      // Log metadata and command-related outgoing messages for debugging
      if (command.startsWith("METADATA") || command.startsWith("/")) {
      }
      socket.send(command);
    } else {
      console.error(`Socket for server ${serverId} is not open`);
    }
  }

  private startWebSocketPing(serverId: string): void {
    // Clear any existing ping timer
    this.stopWebSocketPing(serverId);

    // Send ping every 30 seconds
    const pingTimer = setInterval(() => {
      const socket = this.sockets.get(serverId);
      if (socket && socket.readyState === WebSocket.OPEN) {
        try {
          // Send WebSocket ping frame (opcode 0x9)
          // Since we can't send ping frames directly in JS, we'll send an IRC PING
          // which serves as both IRC keepalive and WebSocket activity
          const timestamp = Date.now().toString();
          this.sendRaw(serverId, `PING ${timestamp}`);

          // Set a timeout for pong response (10 seconds)
          const pongTimeout = setTimeout(() => {
            console.warn(
              `WebSocket ping timeout for server ${serverId}, closing connection`,
            );
            socket.close(1000, "Ping timeout");
          }, 10000);

          this.pongTimeouts.set(serverId, pongTimeout);
        } catch (error) {
          console.error(`Failed to send ping for server ${serverId}:`, error);
        }
      }
    }, 30000); // 30 seconds

    this.pingTimers.set(serverId, pingTimer);
  }

  private stopWebSocketPing(serverId: string): void {
    const pingTimer = this.pingTimers.get(serverId);
    if (pingTimer) {
      clearInterval(pingTimer);
      this.pingTimers.delete(serverId);
    }

    const pongTimeout = this.pongTimeouts.get(serverId);
    if (pongTimeout) {
      clearTimeout(pongTimeout);
      this.pongTimeouts.delete(serverId);
    }
  }

  joinChannel(serverId: string, channelName: string): Channel {
    const server = this.servers.get(serverId);
    if (server) {
      const existing = server.channels.find((c) => c.name === channelName);
      if (existing) return existing;

      this.sendRaw(serverId, `JOIN ${channelName}`);

      // Only request CHATHISTORY if the server supports it
      if (server.capabilities?.includes("draft/chathistory")) {
        this.sendRaw(serverId, `CHATHISTORY LATEST ${channelName} * 50`);
      }

      const channel: Channel = {
        id: uuidv4(),
        name: channelName,
        topic: "",
        isPrivate: false,
        serverId,
        unreadCount: 0,
        isMentioned: false,
        messages: [],
        users: [],
        isLoadingHistory: !!server.capabilities?.includes("draft/chathistory"), // Only loading if we requested history
        needsWhoRequest: true, // Need to request WHO after CHATHISTORY completes (or immediately if no CHATHISTORY)
        chathistoryRequested:
          !!server.capabilities?.includes("draft/chathistory"), // Mark that we've requested CHATHISTORY only if supported
      };
      server.channels.push(channel);

      // Trigger event to notify store that history loading started (only if we actually requested it)
      if (server.capabilities?.includes("draft/chathistory")) {
        this.triggerEvent("CHATHISTORY_LOADING", {
          serverId,
          channelName,
          isLoading: true,
        });
      }

      return channel;
    }
    throw new Error(`Server with ID ${serverId} not found`);
  }

  leaveChannel(serverId: string, channelName: string): void {
    const server = this.servers.get(serverId);
    if (server) {
      this.sendRaw(serverId, `PART ${channelName}`);
      server.channels = server.channels.filter((c) => c.name !== channelName);
    }
  }

  sendMessage(serverId: string, channelId: string, content: string): void {
    const server = this.servers.get(serverId);
    if (!server) throw new Error(`Server ${serverId} not found`);
    const channel = server.channels.find((c) => c.id === channelId);
    if (!channel) throw new Error(`Channel ${channelId} not found`);

    // Check if server supports multiline and message has newlines
    // Note: We'll check server capabilities from the store later via helper function
    const lines = content.split("\n");

    if (lines.length > 1) {
      // For now, send multiline if there are multiple lines
      // Server capability check will be done by the calling code
      this.sendMultilineMessage(serverId, channel.name, lines);
    } else {
      // Send as regular single message
      this.sendRaw(serverId, `PRIVMSG ${channel.name} :${content}`);
    }
  }

  sendWhisper(
    serverId: string,
    targetUser: string,
    channelName: string,
    content: string,
  ): void {
    // Send a whisper with the draft/channel-context tag
    // Format: @+draft/channel-context=#channel PRIVMSG targetUser :message
    this.sendRaw(
      serverId,
      `@+draft/channel-context=${channelName} PRIVMSG ${targetUser} :${content}`,
    );
  }

  setTopic(serverId: string, channelName: string, topic: string): void {
    // Send TOPIC command to set the channel topic
    // Format: TOPIC #channel :New topic text
    this.sendRaw(serverId, `TOPIC ${channelName} :${topic}`);
  }

  getTopic(serverId: string, channelName: string): void {
    // Send TOPIC command without parameters to get current topic
    // Format: TOPIC #channel
    this.sendRaw(serverId, `TOPIC ${channelName}`);
  }

  whois(serverId: string, nickname: string): void {
    // Send WHOIS command to get user information
    // Format: WHOIS nickname
    this.sendRaw(serverId, `WHOIS ${nickname}`);
  }

  sendMultilineMessage(
    serverId: string,
    target: string,
    lines: string[],
  ): void {
    const batchId = `ml_${Date.now()}_${Math.random().toString(36).substr(2, 9)}`;

    // Start multiline batch
    this.sendRaw(serverId, `BATCH +${batchId} draft/multiline ${target}`);

    // Send each line as a separate PRIVMSG with batch tag
    // Handle long lines by splitting them if needed
    for (const line of lines) {
      const splitLines = this.splitLongLine(line);
      for (const splitLine of splitLines) {
        this.sendRaw(
          serverId,
          `@batch=${batchId} PRIVMSG ${target} :${splitLine}`,
        );
      }
    }

    // End batch
    this.sendRaw(serverId, `BATCH -${batchId}`);
  }

  // Split long lines to respect IRC message length limits (512 bytes)
  private splitLongLine(text: string, maxLength = 450): string[] {
    if (!text) return [""];

    // Account for IRC overhead (PRIVMSG + target + formatting)
    // Conservative limit to account for formatting codes and IRC overhead
    const lines: string[] = [];
    let remaining = text;

    while (remaining.length > maxLength) {
      // Try to split at word boundaries
      let splitIndex = maxLength;
      const lastSpace = remaining.lastIndexOf(" ", maxLength);
      if (lastSpace > maxLength * 0.7) {
        // Don't split too early
        splitIndex = lastSpace;
      }

      lines.push(remaining.substring(0, splitIndex));
      remaining = remaining.substring(splitIndex).trim();
    }

    if (remaining) {
      lines.push(remaining);
    }

    return lines.length > 0 ? lines : [""];
  }

  sendTyping(serverId: string, target: string, isActive: boolean): void {
    const typingState = isActive ? "active" : "done";
    this.sendRaw(serverId, `@+typing=${typingState} TAGMSG ${target}`);
  }

  sendRedact(
    serverId: string,
    target: string,
    msgid: string,
    reason?: string,
  ): void {
    const command = reason
      ? `REDACT ${target} ${msgid} :${reason}`
      : `REDACT ${target} ${msgid}`;
    this.sendRaw(serverId, command);
  }

  registerAccount(
    serverId: string,
    account: string,
    email: string,
    password: string,
  ): void {
    this.sendRaw(serverId, `REGISTER ${account} ${email} ${password}`);
  }

  verifyAccount(serverId: string, account: string, code: string): void {
    this.sendRaw(serverId, `VERIFY ${account} ${code}`);
  }

  listChannels(
    serverId: string,
    elist?: string,
    filters?: {
      minUsers?: number;
      maxUsers?: number;
      minCreationTime?: number; // minutes ago
      maxCreationTime?: number; // minutes ago
      minTopicTime?: number; // minutes ago
      maxTopicTime?: number; // minutes ago
      mask?: string;
      notMask?: string;
    },
  ): void {
    let command = "LIST";

    if (elist && filters) {
      // Build LIST parameters based on filters and available ELIST capabilities
      const elistTokens = elist.toUpperCase().split("");
      const params: string[] = [];

      // User count filtering (U extension)
      if (elistTokens.includes("U")) {
        if (filters.minUsers && filters.minUsers > 0) {
          params.push(`>${filters.minUsers}`);
        }
        if (filters.maxUsers && filters.maxUsers > 0) {
          params.push(`<${filters.maxUsers}`);
        }
      }

      // Creation time filtering (C extension)
      if (elistTokens.includes("C")) {
        if (filters.minCreationTime && filters.minCreationTime > 0) {
          params.push(`C>${filters.minCreationTime}`);
        }
        if (filters.maxCreationTime && filters.maxCreationTime > 0) {
          params.push(`C<${filters.maxCreationTime}`);
        }
      }

      // Topic time filtering (T extension)
      if (elistTokens.includes("T")) {
        if (filters.minTopicTime && filters.minTopicTime > 0) {
          params.push(`T>${filters.minTopicTime}`);
        }
        if (filters.maxTopicTime && filters.maxTopicTime > 0) {
          params.push(`T<${filters.maxTopicTime}`);
        }
      }

      // Mask filtering (M extension)
      if (elistTokens.includes("M") && filters.mask) {
        params.push(filters.mask);
      }

      // Non-matching mask filtering (N extension)
      if (elistTokens.includes("N") && filters.notMask) {
        params.push(`!${filters.notMask}`);
      }

      if (params.length > 0) {
        command = `LIST ${params.join(" ")}`;
      }
    }

    this.sendRaw(serverId, command);
  }

  renameChannel(
    serverId: string,
    oldName: string,
    newName: string,
    reason?: string,
  ): void {
    const command = reason
      ? `RENAME ${oldName} ${newName} :${reason}`
      : `RENAME ${oldName} ${newName}`;
    this.sendRaw(serverId, command);
  }

  setName(serverId: string, realname: string): void {
    this.sendRaw(serverId, `SETNAME :${realname}`);
  }

  changeNick(serverId: string, newNick: string): void {
    this.sendRaw(serverId, `NICK ${newNick}`);
  }

  // Metadata commands
  metadataGet(serverId: string, target: string, keys: string[]): void {
    const keysStr = keys.join(" ");
    this.sendRaw(serverId, `METADATA ${target} GET ${keysStr}`);
  }

  metadataList(serverId: string, target: string): void {
    this.sendRaw(serverId, `METADATA ${target} LIST`);
  }

  metadataSet(
    serverId: string,
    target: string,
    key: string,
    value?: string,
    visibility?: string,
  ): void {
    // Use the provided target. If it's "*" or the current user's nickname, use "*"
    // Otherwise use the provided target (for channels, other users if admin, etc.)
    const currentNick = this.getNick(serverId);
    const actualTarget =
      target === "*" || target === currentNick ? "*" : target;
    const command =
      value !== undefined && value !== ""
        ? `METADATA ${actualTarget} SET ${key} :${value}`
        : `METADATA ${actualTarget} SET ${key}`;
    this.sendRaw(serverId, command);
  }

  metadataClear(serverId: string, target: string): void {
    this.sendRaw(serverId, `METADATA ${target} CLEAR`);
  }

  metadataSub(serverId: string, keys: string[]): void {
    // Send individual SUB commands for each key to avoid parsing issues
    keys.forEach((key) => {
      const command = `METADATA * SUB ${key}`;
      this.sendRaw(serverId, command);
    });
  }

  metadataUnsub(serverId: string, keys: string[]): void {
    const keysStr = keys.join(" ");
    this.sendRaw(serverId, `METADATA * UNSUB ${keysStr}`);
  }

  metadataSubs(serverId: string): void {
    this.sendRaw(serverId, "METADATA * SUBS");
  }

  metadataSync(serverId: string, target: string): void {
    this.sendRaw(serverId, `METADATA ${target} SYNC`);
  }

  // EXTJWT commands
  requestExtJwt(serverId: string, target?: string, serviceName?: string): void {
    // EXTJWT ( <channel> | * ) [service_name]
    const targetParam = target || "*";
    const command = serviceName
      ? `EXTJWT ${targetParam} ${serviceName}`
      : `EXTJWT ${targetParam}`;
    this.sendRaw(serverId, command);
  }

  // MONITOR commands
  monitorAdd(serverId: string, targets: string[]): void {
    const targetsStr = targets.join(",");
    this.sendRaw(serverId, `MONITOR + ${targetsStr}`);
  }

  monitorRemove(serverId: string, targets: string[]): void {
    const targetsStr = targets.join(",");
    this.sendRaw(serverId, `MONITOR - ${targetsStr}`);
  }

  monitorClear(serverId: string): void {
    this.sendRaw(serverId, "MONITOR C");
  }

  monitorList(serverId: string): void {
    this.sendRaw(serverId, "MONITOR L");
  }

  monitorStatus(serverId: string): void {
    this.sendRaw(serverId, "MONITOR S");
  }

  markChannelAsRead(serverId: string, channelId: string): void {
    const server = this.servers.get(serverId);
    const channel = server?.channels.find((c) => c.id === channelId);
    if (channel) channel.unreadCount = 0;
  }

  capAck(serverId: string, key: string, capabilities: string): void {
    this.triggerEvent("CAP_ACKNOWLEDGED", { serverId, key, capabilities });
  }

  capEnd(_serverId: string) {}

  isCapNegotiationComplete(serverId: string): boolean {
    return this.capNegotiationComplete.get(serverId) ?? false;
  }

  getNick(serverId: string): string | undefined {
    return this.nicks.get(serverId);
  }

  userOnConnect(serverId: string) {
    const nickname = this.nicks.get(serverId);
    if (!nickname) {
      console.error(`No nickname found for serverId ${serverId}`);
      return;
    }
    // NICK is already sent before CAP negotiation, only send USER now
    this.sendRaw(serverId, `USER ${nickname} 0 * :${nickname}`);
  }

  private handleMessage(data: string, serverId: string): void {
    const lines = data.split("\r\n");
    for (let line of lines) {
      let mtags: Record<string, string> | undefined;
      let source: string;
      const parv: string[] = [];
      let i = 0;
      let l: string[];
      line = line.trim();

      // Skip empty lines
      if (!line) continue;

      console.log(`IRC Client: Received line from server ${serverId}: ${line}`);

      // Debug: Log ALL lines that contain CAP to see if CAP ACK is even being processed
      if (line.includes("CAP")) {
      }

      // Debug: Log all incoming IRC messages

      // Handle message tags first, before splitting on trailing parameter
      let lineAfterTags = line;
      if (line[0] === "@") {
        const spaceIndex = line.indexOf(" ");
        if (spaceIndex !== -1) {
          mtags = parseMessageTags(line.substring(0, spaceIndex));
          lineAfterTags = line.substring(spaceIndex + 1);
        }
      }

      // Parse IRC message properly handling colon-prefixed trailing parameter
      const spaceIndex = lineAfterTags.indexOf(" :");
      let trailing = "";
      let mainPart = lineAfterTags;

      if (spaceIndex !== -1) {
        trailing = lineAfterTags.substring(spaceIndex + 2); // Skip ' :'
        mainPart = lineAfterTags.substring(0, spaceIndex);
      }

      l = mainPart.split(" ").filter((part) => part.length > 0);

      // Ensure we have at least one element
      if (l.length === 0) continue;

      // Determine the source. if none, spoof as host server
      if (l[i][0] !== ":") {
        const thisServ = this.servers.get(serverId);
        const thisServName = thisServ?.name;
        if (!thisServName) {
          // something has gone horribly wrong
          return;
        }
        source = thisServName;
      } else {
        source = l[i].substring(1);
        i++;
      }

      const command = l[i];
      for (i++; l[i]; i++) {
        parv.push(l[i]);
      }

      // Add trailing parameter if it exists
      if (trailing) {
        parv.push(trailing);
      }

      // Debug: ALWAYS log when line contains @time and CAP
      if (line.includes("@time") && line.includes("CAP")) {
      }

      // Debug: log command and parv for CAP messages
      if (command === "CAP" || line.includes("CAP")) {
      }

      // Debug: for message tags, show what l array looks like
      if (line.includes("@time") && line.includes("CAP")) {
      }

      const parc = parv.length;

      if (command === "PING") {
        const key = parv.join(" ");
        this.sendRaw(serverId, `PONG :${key}`);
      } else if (command === "PONG") {
        // Clear pong timeout since we received a response
        const pongTimeout = this.pongTimeouts.get(serverId);
        if (pongTimeout) {
          clearTimeout(pongTimeout);
          this.pongTimeouts.delete(serverId);
        }
      } else if (command === "ERROR") {
        // Server is closing the connection - let onclose handler handle reconnection
        const errorMessage = parv.join(" ");
        console.log(`IRC ERROR from server ${serverId}: ${errorMessage}`);

        // Don't close the socket here, let the server close it and onclose handle reconnection
      } else if (command === "001") {
        const serverName = source;
        const nickname = parv[0]; // Our actual nick as assigned by the server

        // Update our stored nick to match what the server assigned us
        this.nicks.set(serverId, nickname);

        // Update current user's username to match server-assigned nick
        const currentUser = this.currentUsers.get(serverId);
        if (currentUser) {
          this.currentUsers.set(serverId, {
            ...currentUser,
            username: nickname,
          });
        }

        this.triggerEvent("ready", { serverId, serverName, nickname });

        // Rejoin channels if this is a reconnection (server already has channels)
        const server = this.servers.get(serverId);
        if (server) {
          console.log(
            `Server ${serverId} has ${server.channels.length} channels:`,
            server.channels.map((c) => c.name),
          );
          if (server.channels.length > 0) {
            console.log(
              `Rejoining ${server.channels.length} channels after reconnection:`,
              server.channels.map((c) => c.name),
            );
            for (const channel of server.channels) {
              console.log(`Sending JOIN for channel: ${channel.name}`);
              this.sendRaw(serverId, `JOIN ${channel.name}`);
            }
          } else {
            console.log(`No channels to rejoin for server ${serverId}`);
          }
        } else {
          console.log(`Server ${serverId} not found for rejoining channels`);
        }
      } else if (command === "NICK") {
        const oldNick = getNickFromNuh(source);
        let newNick = parv[0];

        // Remove leading colon if present
        if (newNick.startsWith(":")) {
          newNick = newNick.substring(1);
        }

        // We changed our own nick
        if (oldNick === this.nicks.get(serverId)) {
          this.nicks.set(serverId, newNick);
          // Update current user's username for this server
          const currentUser = this.currentUsers.get(serverId);
          if (currentUser) {
            this.currentUsers.set(serverId, {
              ...currentUser,
              username: newNick,
            });
          }
        }

        this.triggerEvent("NICK", {
          serverId,
          mtags,
          oldNick,
          newNick,
        });
      } else if (command === "QUIT") {
        const username = getNickFromNuh(source);
        const reason = parv.join(" ");
        this.triggerEvent("QUIT", {
          serverId,
          username,
          reason,
          batchTag: mtags?.batch,
        });
      } else if (command === "AWAY") {
        // AWAY command for away-notify extension
        // Format: :nick!user@host AWAY :away message
        // or:     :nick!user@host AWAY (when user returns)
        const username = getNickFromNuh(source);
        const awayMessage = parv.length > 0 ? parv.join(" ") : undefined;
        this.triggerEvent("AWAY", {
          serverId,
          username,
          awayMessage,
        });
      } else if (command === "CHGHOST") {
        // CHGHOST command for chghost extension
        // Format: :nick!old_user@old_host CHGHOST new_user new_host
        const username = getNickFromNuh(source);
        const newUser = parv[0];
        const newHost = parv[1];
        this.triggerEvent("CHGHOST", {
          serverId,
          username,
          newUser,
          newHost,
        });
      } else if (command === "JOIN") {
        const username = getNickFromNuh(source);
        const channelName = parv[0][0] === ":" ? parv[0].substring(1) : parv[0];

        // Extended-join format: JOIN #channel account :realname
        // Standard join format: JOIN #channel
        let account: string | undefined;
        let realname: string | undefined;

        if (parv.length >= 2) {
          // Extended-join is enabled
          account = parv[1] === "*" ? undefined : parv[1]; // * means no account
          if (parv.length >= 3) {
            realname = parv.slice(2).join(" ");
          }
        }

        this.triggerEvent("JOIN", {
          serverId,
          username,
          channelName,
          batchTag: mtags?.batch,
          account,
          realname,
        });
      } else if (command === "PART") {
        const username = getNickFromNuh(source);
        const channelName = parv[0];
        parv[0] = "";
        const reason = parv.join(" ").trim();
        this.triggerEvent("PART", {
          serverId,
          username,
          channelName,
          reason,
        });
      } else if (command === "KICK") {
        const username = getNickFromNuh(source);
        const channelName = parv[0];
        const target = parv[1];
        parv[0] = "";
        parv[1] = "";
        const reasonText = parv.join(" ").trim();
        const reason = reasonText.startsWith(":")
          ? reasonText.substring(1)
          : reasonText;
        this.triggerEvent("KICK", {
          serverId,
          mtags,
          username,
          channelName,
          target,
          reason,
        });
      } else if (command === "MODE") {
        const sender = getNickFromNuh(source);
        const target = parv[0];
        const modestring = parv[1] || "";
        const modeargs = parv.slice(2);
        this.triggerEvent("MODE", {
          serverId,
          mtags,
          sender,
          target,
          modestring,
          modeargs,
        });
      } else if (command === "INVITE") {
        // Handle invite-notify capability
        // Format: :<inviter> INVITE <target> <channel>
        const inviter = getNickFromNuh(source);
        const target = parv[0];
        const channel = parv[1];
        this.triggerEvent("INVITE", {
          serverId,
          mtags,
          inviter,
          target,
          channel,
        });
      } else if (command === "PRIVMSG") {
        const target = parv[0];
        const isChannel = target.startsWith("#");
        const sender = getNickFromNuh(source);

        // Message content is in parv[1] and onwards after target
        const message = parv.slice(1).join(" ");

        // Check if this message is part of a multiline batch
        const batchId = mtags?.batch;
        if (batchId) {
          const serverBatches = this.activeBatches.get(serverId);
          const batch = serverBatches?.get(batchId);
          if (
            batch &&
            (batch.type === "multiline" || batch.type === "draft/multiline")
          ) {
            // Add this message line to the batch
            batch.messages.push(message);

            // Store sender from the first message
            if (!batch.sender) {
              batch.sender = sender;
            }

            // Track message IDs for redaction
            if (mtags?.msgid && batch.messageIds) {
              batch.messageIds.push(mtags.msgid);
            }

            // Track timestamps for proper ordering
            if (batch.timestamps) {
              batch.timestamps.push(getTimestampFromTags(mtags));
            }

            // Track if this message has the concat flag
            const hasMultilineConcat =
              mtags && mtags["draft/multiline-concat"] !== undefined;
            if (batch.concatFlags) {
              batch.concatFlags.push(!!hasMultilineConcat);
            }

            return; // Don't trigger individual message event, wait for batch completion
          }
        }

        if (isChannel) {
          const channelName = target;
          this.triggerEvent("CHANMSG", {
            serverId,
            mtags,
            sender,
            channelName,
            message,
            timestamp: getTimestampFromTags(mtags),
          });
        } else {
          this.triggerEvent("USERMSG", {
            serverId,
            mtags,
            sender,
            target, // The recipient of the PRIVMSG
            message,
            timestamp: getTimestampFromTags(mtags),
          });
        }
      } else if (command === "NOTICE") {
        const target = parv[0];
        const isChannel = target.startsWith("#");
        const sender = getNickFromNuh(source);

        // The message content is now properly parsed as the trailing parameter
        const message = trailing || parv.slice(1).join(" ");

        if (isChannel) {
          const channelName = target;
          this.triggerEvent("CHANNNOTICE", {
            serverId,
            mtags,
            sender,
            channelName,
            message,
            timestamp: getTimestampFromTags(mtags),
          });
        } else {
          this.triggerEvent("USERNOTICE", {
            serverId,
            mtags,
            sender,
            message,
            timestamp: getTimestampFromTags(mtags),
          });
        }
      } else if (command === "TAGMSG") {
        const rawTarget = parv[0] || "";
        const target = rawTarget.startsWith(":")
          ? rawTarget.substring(1)
          : rawTarget;
        const sender = getNickFromNuh(source);
        this.triggerEvent("TAGMSG", {
          serverId,
          mtags,
          sender,
          channelName: target,
          timestamp: getTimestampFromTags(mtags),
        });
      } else if (command === "REDACT") {
        const target = parv[0];
        const msgid = parv[1];
        const reason = parv[2] ? parv[2].substring(1) : ""; // Remove leading :
        const sender = getNickFromNuh(source);
        this.triggerEvent("REDACT", {
          serverId,
          mtags,
          target,
          msgid,
          reason,
          sender,
        });
      } else if (command === "RENAME") {
        const user = getNickFromNuh(source);
        const oldName = parv[0];
        const newName = parv[1];
        const reason = parv.slice(2).join(" "); // No need to remove leading : anymore
        this.triggerEvent("RENAME", {
          serverId,
          oldName,
          newName,
          reason,
          user,
        });
      } else if (command === "SETNAME") {
        const user = getNickFromNuh(source);
        const realname = parv.join(" "); // No need to remove leading : anymore
        this.triggerEvent("SETNAME", {
          serverId,
          user,
          realname,
        });
      } else if (command === "353") {
        const channelName = parv[2];
        const namesStr = parv.slice(3).join(" ").trim();
        const names = namesStr.startsWith(":")
          ? namesStr.substring(1)
          : namesStr;
        const newUsers = parseNamesResponse(names); // Parse the user list

        // Trigger an event to notify the UI
        this.triggerEvent("NAMES", {
          serverId,
          channelName,
          users: newUsers,
        });
      } else if (command === "381") {
        // RPL_YOUREOPER - You are now an IRC Operator
        const message = parv.slice(1).join(" ");
        this.triggerEvent("RPL_YOUREOPER", {
          serverId,
          message,
        });
      } else if (command === "002") {
        // RPL_YOURHOST - Your host is <servername>, running version <version>
        const message = parv.slice(1).join(" ");
        // Parse the message: "Your host is <servername>, running version <version>"
        const match = message.match(
          /Your host is ([^,]+), running version (.+)/,
        );
        if (match) {
          const serverName = match[1];
          const version = match[2];
          this.triggerEvent("RPL_YOURHOST", {
            serverId,
            serverName,
            version,
          });
        }
      } else if (command === "CAP") {
        console.log(
          `[CAP] Processing CAP command, parv: ${JSON.stringify(parv)}, trailing: "${trailing}"`,
        );
        console.log(`[CAP] Received CAP message: ${parv.join(" ")}`);
        console.log(`[CAP] Full parv array: ${JSON.stringify(parv)}`);
        console.log(`[CAP] Trailing parameter: "${trailing}"`);
        let i = 0;
        let caps = "";
        if (parv[i] === "*") {
          i++;
        }
        let subcommand = parv[i++];
        console.log(
          `[CAP] Subcommand: '${subcommand}', i after increment: ${i}, parv length: ${parv.length}`,
        );
        // Handle CAP ACK which has nickname before subcommand
        if (
          subcommand !== "LS" &&
          subcommand !== "ACK" &&
          subcommand !== "NEW" &&
          subcommand !== "DEL" &&
          subcommand !== "NAK"
        ) {
          // This is likely a nickname, skip it and get the real subcommand
          subcommand = parv[i++];
        }
        const isFinal = subcommand === "LS" && parv[i] !== "*";
        if (parv[i] === "*") i++;

        // Build caps string - use trailing parameter if available, otherwise join remaining parv
        if (trailing) {
          caps = trailing;
        } else {
          while (parv[i]) {
            caps += parv[i++];
            if (parv[i]) caps += " ";
          }
        }

        console.log(`[CAP] Final caps string: "${caps}"`);

        if (subcommand === "LS") this.onCapLs(serverId, caps, isFinal);
        else if (subcommand === "ACK") {
          this.onCapAck(serverId, caps);
        } else if (subcommand === "NAK") {
          // Server rejected some capabilities, but we should still end CAP negotiation
          this.sendRaw(serverId, "CAP END");
          this.capNegotiationComplete.set(serverId, true);
        } else if (subcommand === "NEW") this.onCapNew(serverId, caps);
        else if (subcommand === "DEL") this.onCapDel(serverId, caps);
        else {
        }
      } else if (command === "005") {
        const capabilities = parseIsupport(parv.join(" "));
        for (const [key, value] of Object.entries(capabilities)) {
          if (key === "NETWORK") {
            const server = this.servers.get(serverId);
            if (server) {
              server.networkName = value;
              this.servers.set(serverId, server);
            }
          }
          this.triggerEvent("ISUPPORT", { serverId, key, value });
        }
      } else if (command === "AUTHENTICATE") {
        const param = parv.join(" ");
        this.triggerEvent("AUTHENTICATE", { serverId, param });
      } else if (command === "BATCH") {
        // BATCH +reference-tag type [parameters...] or BATCH -reference-tag
        const batchRef = parv[0];
        const isStart = batchRef.startsWith("+");
        const batchId = batchRef.substring(1); // Remove + or -

        if (isStart) {
          const batchType = parv[1];
          const parameters = parv.slice(2);

          // Initialize batch tracking for this server if not exists
          if (!this.activeBatches.has(serverId)) {
            this.activeBatches.set(serverId, new Map());
          }

          // Track this batch
          this.activeBatches.get(serverId)?.set(batchId, {
            type: batchType,
            parameters,
            messages: [],
            timestamps: [],
            concatFlags: [],
            messageIds: [],
            batchMsgId: mtags?.msgid, // Store the msgid from the BATCH command itself
            batchTime: mtags?.time ? new Date(mtags.time) : undefined, // Store the time from the BATCH command
          });

          this.triggerEvent("BATCH_START", {
            serverId,
            batchId,
            type: batchType,
            parameters,
          });
        } else {
          // Process completed batch
          const serverBatches = this.activeBatches.get(serverId);
          const batch = serverBatches?.get(batchId);

          if (
            batch &&
            (batch.type === "multiline" || batch.type === "draft/multiline")
          ) {
            // Handle completed multiline batch
            // For multiline batches, parameters[0] is the target, sender comes from the PRIVMSG lines
            const target =
              batch.parameters && batch.parameters.length > 0
                ? batch.parameters[0]
                : "";
            const sender = batch.sender || "unknown";

            // Combine messages, handling draft/multiline-concat tags
            let combinedMessage = "";
            batch.messages.forEach((message, index) => {
              const wasConcat = batch.concatFlags?.[index];

              if (index === 0) {
                combinedMessage = message;
              } else {
                // Check if this message was tagged with draft/multiline-concat
                if (wasConcat) {
                  // Concatenate directly without separator
                  combinedMessage += message;
                } else {
                  // Join with newline (normal multiline)
                  combinedMessage += `\n${message}`;
                }
              }
            });

            this.triggerEvent("MULTILINE_MESSAGE", {
              serverId,
              mtags: batch.batchMsgId ? { msgid: batch.batchMsgId } : undefined, // Use the msgid from the BATCH command
              sender,
              channelName: target.startsWith("#") ? target : undefined,
              message: combinedMessage,
              lines: batch.messages,
              messageIds: batch.messageIds || [],
              timestamp:
                batch.batchTime ||
                (batch.timestamps && batch.timestamps.length > 0
                  ? new Date(
                      Math.min(...batch.timestamps.map((t) => t.getTime())),
                    )
                  : getTimestampFromTags(mtags)),
            });
          }

          // Clean up batch tracking
          serverBatches?.delete(batchId);

          this.triggerEvent("BATCH_END", {
            serverId,
            batchId,
          });
        }
      } else if (command === "METADATA") {
        // METADATA PARAM1 PARAM2 [PARAM3 PARAM4 etc optional params] :the actual value
        // The trailing value is the last parameter, optional params can be between PARAM2 and value
        const target = parv[0]; // PARAM1
        const key = parv[1]; // PARAM2

        // The actual value is the last parameter (trailing parameter from original message)
        const value = parv[parv.length - 1] || "";

        // Everything between key and value are optional parameters (visibility, etc.)
        const optionalParams = parv.length > 2 ? parv.slice(2, -1) : [];

        // For backward compatibility, assume first optional param is visibility if present
        const visibility = optionalParams.length > 0 ? optionalParams[0] : "";

        this.triggerEvent("METADATA", {
          serverId,
          target,
          key,
          visibility,
          value,
        });
      } else if (command === "760") {
        // RPL_WHOISKEYVALUE
        // RPL_WHOISKEYVALUE <Target> <Key> <Visibility> :<Value>
        const target = parv[0];
        const key = parv[1];
        const visibility = parv[2];
        const value = parv.slice(3).join(" "); // No need to remove leading : anymore
        this.triggerEvent("METADATA_WHOIS", {
          serverId,
          target,
          key,
          visibility,
          value,
        });
      } else if (command === "761") {
        // RPL_KEYVALUE
        // Format: 761 <recipient> <target> <key> <visibility> :<value>
        const recipient = parv[0]; // The user receiving this message (usually current user)
        const target = parv[1]; // The user whose metadata this is
        let key = parv[2];
        let visibility = parv[3];
        let valueStartIndex = 4;

        // If target is duplicated (server bug), adjust parsing
        if (parv[1] === parv[2] && parv.length > 5) {
          key = parv[3];
          visibility = parv[4];
          valueStartIndex = 5;
        }

        const value = parv.slice(valueStartIndex).join(" ");
        // Remove leading ":" if present
        const cleanValue = value.startsWith(":") ? value.substring(1) : value;

        this.triggerEvent("METADATA_KEYVALUE", {
          serverId,
          target,
          key,
          visibility,
          value: cleanValue,
        });
      } else if (command === "766") {
        // RPL_KEYNOTSET
        // RPL_KEYNOTSET <Target> <Key> :key not set
        const target = parv[0];
        const key = parv[1];
        this.triggerEvent("METADATA_KEYNOTSET", { serverId, target, key });
      } else if (command === "770") {
        // RPL_METADATASUBOK
        // Format: 770 <target> <key1> [<key2> ...]
        const target = parv[0];
        const keys = parv
          .slice(1)
          .map((key) => (key.startsWith(":") ? key.substring(1) : key));
        this.triggerEvent("METADATA_SUBOK", { serverId, keys });
      } else if (command === "771") {
        // RPL_METADATAUNSUBOK
        // Format: 771 <target> <key1> [<key2> ...]
        const target = parv[0];
        const keys = parv
          .slice(1)
          .map((key) => (key.startsWith(":") ? key.substring(1) : key));
        this.triggerEvent("METADATA_UNSUBOK", { serverId, keys });
      } else if (command === "772") {
        // RPL_METADATASUBS
        // Format: 772 <target> <key1> [<key2> ...]
        const target = parv[0];
        const keys = parv
          .slice(1)
          .map((key) => (key.startsWith(":") ? key.substring(1) : key));
        this.triggerEvent("METADATA_SUBS", { serverId, keys });
      } else if (command === "774") {
        // RPL_METADATASYNCLATER
        // RPL_METADATASYNCLATER <Target> [<RetryAfter>]
        const target = parv[0];
        const retryAfter = parv[1] ? Number.parseInt(parv[1], 10) : undefined;
        this.triggerEvent("METADATA_SYNCLATER", {
          serverId,
          target,
          retryAfter,
        });
      } else if (command === "730") {
        // RPL_MONONLINE
        // Format: 730 <nick> :target[!user@host][,target[!user@host]]*
        const targetList = parv.slice(1).join(" ");
        const cleanTargetList = targetList.startsWith(":")
          ? targetList.substring(1)
          : targetList;
        const targets = cleanTargetList.split(",").map((target) => {
          const parts = target.split("!");
          if (parts.length === 2) {
            const [nick, userhost] = parts;
            const [user, host] = userhost.split("@");
            return { nick, user, host };
          }
          return { nick: target };
        });
        this.triggerEvent("MONONLINE", { serverId, targets });
      } else if (command === "731") {
        // RPL_MONOFFLINE
        // Format: 731 <nick> :target[,target2]*
        const targetList = parv.slice(1).join(" ");
        const cleanTargetList = targetList.startsWith(":")
          ? targetList.substring(1)
          : targetList;
        const targets = cleanTargetList.split(",");
        this.triggerEvent("MONOFFLINE", { serverId, targets });
      } else if (command === "732") {
        // RPL_MONLIST
        // Format: 732 <nick> :target[,target2]*
        const targetList = parv.slice(1).join(" ");
        const cleanTargetList = targetList.startsWith(":")
          ? targetList.substring(1)
          : targetList;
        const targets = cleanTargetList.split(",");
        this.triggerEvent("MONLIST", { serverId, targets });
      } else if (command === "733") {
        // RPL_ENDOFMONLIST
        this.triggerEvent("ENDOFMONLIST", { serverId });
      } else if (command === "734") {
        // ERR_MONLISTFULL
        // Format: 734 <nick> <limit> <targets> :Monitor list is full.
        const limit = Number.parseInt(parv[1], 10);
        const targetList = parv[2];
        const targets = targetList.split(",");
        this.triggerEvent("MONLISTFULL", { serverId, limit, targets });
      } else if (command === "FAIL" && parv[0] === "METADATA") {
        // FAIL METADATA <subcommand> <code> [<target>] [<key>] [<retryAfter>] :[<message>]
        // ERR_METADATATOOMANY, ERR_METADATATARGETINVALID, ERR_METADATANOACCESS, ERR_METADATANOKEY, ERR_METADATARATELIMITED
        const subcommand = parv[1]; // The METADATA subcommand that failed (SUB, SET, etc.)
        const code = parv[2]; // The error code

        // Check if the last parameter is a trailing message (starts with original ":")
        // If so, the parameters before it are the optional params
        let paramCount = parv.length;
        let errorMessage = "";

        // If there are more than 3 params and the last one doesn't look like a number,
        // it's likely a trailing error message
        if (paramCount > 3) {
          const lastParam = parv[paramCount - 1];
          if (lastParam && Number.isNaN(Number.parseInt(lastParam, 10))) {
            errorMessage = lastParam;
            paramCount = paramCount - 1; // Don't count the error message as a regular param
          }
        }

        let target: string | undefined;
        let key: string | undefined;
        let retryAfter: number | undefined;

        if (paramCount > 3) target = parv[3];
        if (paramCount > 4) key = parv[4];
        if (paramCount > 5 && code === "RATE_LIMITED") {
          retryAfter = Number.parseInt(parv[5], 10);
        }

        this.triggerEvent("METADATA_FAIL", {
          serverId,
          subcommand,
          code,
          target,
          key,
          retryAfter,
        });
      } else if (command === "322") {
        // RPL_LIST: <channel> <usercount> :<topic>
        const channelName = parv[1];
        const userCount = parv[2] ? Number.parseInt(parv[2], 10) : 0;
        const topic = parv.slice(3).join(" "); // No need to remove leading : anymore
        this.triggerEvent("LIST_CHANNEL", {
          serverId,
          channel: channelName,
          userCount,
          topic,
        });
      } else if (command === "323") {
        // RPL_LISTEND
        this.triggerEvent("LIST_END", { serverId });
      } else if (command === "352") {
        // RPL_WHOREPLY: <channel> <user> <host> <server> <nick> <flags> :<hopcount> <realname>
        // Note: hopcount and realname are in the trailing parameter together
        const channel = parv[1];
        const username = parv[2];
        const host = parv[3];
        const server = parv[4];
        const nick = parv[5];
        const flags = parv[6];

        // Parse trailing which contains "hopcount realname"
        const trailing = parv[7] || "";
        const spaceIndex = trailing.indexOf(" ");
        let hopcount = trailing;
        let realname = "";

        if (spaceIndex !== -1) {
          hopcount = trailing.substring(0, spaceIndex);
          realname = trailing.substring(spaceIndex + 1);
        }

        this.triggerEvent("WHO_REPLY", {
          serverId,
          channel,
          username,
          host,
          server,
          nick,
          flags,
          hopcount,
          realname,
        });
      } else if (command === "354") {
        // RPL_WHOSPCRPL (WHOX): Response format depends on requested fields
        // Our request: WHO <mask> %cuhnfaro
        // Response order: channel, username, hostname, nickname, flags, account, realname, op_level
        // Example: 354 Valware #lobby ~u knqsza5faubzs.irc mattf H@ mattf * mattf
        // Fields returned in order: c=channel, u=username, h=hostname, n=nickname, f=flags, a=account, r=realname, o=op_level
        // Note: flags contains H/G (here/gone) followed by optional status symbols (@, +, etc) and other flags like * (IRC oper) or B (bot)
        const channel = parv[1];
        const username = parv[2];
        const host = parv[3];
        const nick = parv[4];
        const flags = parv[5];
        const account = parv[6];
        const opLevelField = parv[7] || "";
        const realname = parv[8] || ""; // May be empty if not returned

        // Determine if user is away from flags (G=gone/away, H=here/present)
        const isAway = flags.includes("G");

        // Extract op level from flags field (everything after H or G)
        // Flags format: H/G followed by status symbols like @, +, ~, %, &
        // Also may include * (IRC operator) and B (bot) which we need to filter out
        // Only keep valid channel status prefixes: @ + ~ % &
        let opLevel = "";
        if (flags.length > 1) {
          // Skip the first character (H or G)
          const statusPart = flags.substring(1);
          // Filter to only include valid channel prefixes
          opLevel = statusPart
            .split("")
            .filter((char) => ["@", "+", "~", "%", "&"].includes(char))
            .join("");
        }

        this.triggerEvent("WHOX_REPLY", {
          serverId,
          channel,
          username,
          host,
          nick,
          account,
          flags,
          realname,
          isAway,
          opLevel,
        });
      } else if (command === "305") {
        // RPL_UNAWAY: <client> :<message>
        // You are no longer marked as being away
        const message = parv.slice(1).join(" ");
        this.triggerEvent("RPL_UNAWAY", {
          serverId,
          message,
        });
      } else if (command === "306") {
        // RPL_NOWAWAY: <client> :<message>
        // You have been marked as being away
        const message = parv.slice(1).join(" ");
        this.triggerEvent("RPL_NOWAWAY", {
          serverId,
          message,
        });
      } else if (command === "301") {
        // RPL_AWAY: <client> <nick> :<away message>
        // User is away
        const nick = parv[1];
        const awayMessage = parv.slice(2).join(" ");
        this.triggerEvent("RPL_AWAY", {
          serverId,
          nick,
          awayMessage,
        });
      } else if (command === "315") {
        // RPL_ENDOFWHO
        const mask = parv[1];
        this.triggerEvent("WHO_END", { serverId, mask });
      } else if (command === "335") {
        // RPL_WHOISBOT: <nick> <target> :<message>
        const nick = parv[0];
        const target = parv[1];
        const message = parv.slice(2).join(" "); // No need to remove leading : anymore
        this.triggerEvent("WHOIS_BOT", { serverId, nick, target, message });
      } else if (command === "431") {
        // ERR_NONICKNAMEGIVEN: :No nickname given
        const message = parv.join(" "); // No need to remove leading : anymore
        this.triggerEvent("NICK_ERROR", {
          serverId,
          code: "431",
          error: "No nickname given",
          message,
        });
      } else if (command === "900") {
        // RPL_LOGGEDIN: You are now logged in as <nick>
        // This comes before SASL completion, don't end CAP negotiation yet
        const message = parv.slice(2).join(" ");
      } else if (command === "901" || command === "902" || command === "903") {
        // SASL authentication successful
        const message = parv.slice(2).join(" ");
        // Finish capability negotiation
        this.sendRaw(serverId, "CAP END");
        this.capNegotiationComplete.set(serverId, true);
        this.userOnConnect(serverId);
      } else if (
        command === "904" ||
        command === "905" ||
        command === "906" ||
        command === "907"
      ) {
        // SASL authentication failed
        const message = parv.slice(2).join(" ");
        // Still finish capability negotiation even if SASL failed
        this.sendRaw(serverId, "CAP END");
        this.capNegotiationComplete.set(serverId, true);
        this.userOnConnect(serverId);
      } else if (command === "432") {
        // ERR_ERRONEUSNICKNAME: <nick> :Erroneous nickname
        const nick = parv[1];
        const message = parv.slice(2).join(" ").substring(1);
        this.triggerEvent("NICK_ERROR", {
          serverId,
          code: "432",
          error: "Invalid nickname",
          nick,
          message,
        });
      } else if (command === "433") {
        // ERR_NICKNAMEINUSE: <nick> :Nickname is already in use
        const nick = parv[1];
        const message = parv.slice(2).join(" ").substring(1);
        this.triggerEvent("NICK_ERROR", {
          serverId,
          code: "433",
          error: "Nickname already in use",
          nick,
          message,
        });
      } else if (command === "436") {
        // ERR_NICKCOLLISION: <nick> :Nickname collision KILL from <user>@<host>
        const nick = parv[1];
        const message = parv.slice(2).join(" ").substring(1);
        this.triggerEvent("NICK_ERROR", {
          serverId,
          code: "436",
          error: "Nickname collision",
          nick,
          message,
        });
      } else if (command === "FAIL") {
        // Standard replies: FAIL <command> <code> <target> :<message>
        const cmd = parv[0];
        const code = parv[1];
        const target = parv[2] || undefined;
        const message = parv.slice(3).join(" ").substring(1); // Remove leading :
        this.triggerEvent("FAIL", {
          serverId,
          mtags,
          command: cmd,
          code,
          target,
          message,
        });
      } else if (command === "WARN") {
        // Standard replies: WARN <command> <code> <target> :<message>
        const cmd = parv[0];
        const code = parv[1];
        const target = parv[2] || undefined;
        const message = parv.slice(3).join(" ").substring(1); // Remove leading :
        this.triggerEvent("WARN", {
          serverId,
          mtags,
          command: cmd,
          code,
          target,
          message,
        });
      } else if (command === "NOTE") {
        // Standard replies: NOTE <command> <code> <target> :<message>
        const cmd = parv[0];
        const code = parv[1];
        const target = parv[2] || undefined;
        const message = parv.slice(3).join(" ").substring(1); // Remove leading :
        this.triggerEvent("NOTE", {
          serverId,
          mtags,
          command: cmd,
          code,
          target,
          message,
        });
      } else if (command === "SUCCESS") {
        // Standard replies: SUCCESS <command> <code> <target> :<message>
        const cmd = parv[0];
        const code = parv[1];
        const target = parv[2] || undefined;
        const message = parv.slice(3).join(" ").substring(1); // Remove leading :
        this.triggerEvent("SUCCESS", {
          serverId,
          mtags,
          command: cmd,
          code,
          target,
          message,
        });
      } else if (command === "REGISTER") {
        // Account registration responses
        const subcommand = parv[0];
        if (subcommand === "SUCCESS") {
          const account = parv[1];
          const message = parv.slice(2).join(" ").substring(1);
          this.triggerEvent("REGISTER_SUCCESS", {
            serverId,
            mtags,
            account,
            message,
          });
        } else if (subcommand === "VERIFICATION_REQUIRED") {
          const account = parv[1];
          const message = parv.slice(2).join(" ").substring(1);
          this.triggerEvent("REGISTER_VERIFICATION_REQUIRED", {
            serverId,
            mtags,
            account,
            message,
          });
        }
      } else if (command === "VERIFY") {
        // Account verification responses
        const subcommand = parv[0];
        if (subcommand === "SUCCESS") {
          const account = parv[1];
          const message = parv.slice(2).join(" ").substring(1);
        }
      } else if (command === "367") {
        // RPL_BANLIST: <channel> <banmask> <setter> <timestamp>
        const channel = parv[1];
        const mask = parv[2];
        const setter = parv[3];
        const timestamp = Number.parseInt(parv[4], 10);
        console.log(
          `IRC Client: RPL_BANLIST parsed - channel: ${channel}, mask: ${mask}, setter: ${setter}, timestamp: ${timestamp}`,
        );
        this.triggerEvent("RPL_BANLIST", {
          serverId,
          channel,
          mask,
          setter,
          timestamp,
        });
      } else if (command === "346") {
        // RPL_INVITELIST: <channel> <invite mask> <setter> <timestamp>
        const channel = parv[1];
        const mask = parv[2];
        const setter = parv[3];
        const timestamp = Number.parseInt(parv[4], 10);
        console.log(
          `IRC Client: RPL_INVITELIST parsed - channel: ${channel}, mask: ${mask}, setter: ${setter}, timestamp: ${timestamp}`,
        );
        this.triggerEvent("RPL_INVITELIST", {
          serverId,
          channel,
          mask,
          setter,
          timestamp,
        });
      } else if (command === "348") {
        // RPL_EXCEPTLIST: <channel> <exception mask> <setter> <timestamp>
        const channel = parv[1];
        const mask = parv[2];
        const setter = parv[3];
        const timestamp = Number.parseInt(parv[4], 10);
        console.log(
          `IRC Client: RPL_EXCEPTLIST parsed - channel: ${channel}, mask: ${mask}, setter: ${setter}, timestamp: ${timestamp}`,
        );
        this.triggerEvent("RPL_EXCEPTLIST", {
          serverId,
          channel,
          mask,
          setter,
          timestamp,
        });
      } else if (command === "368") {
        // RPL_ENDOFBANLIST: <channel> :End of channel ban list
        const channel = parv[1];
        console.log(
          `IRC Client: RPL_ENDOFBANLIST parsed - channel: ${channel}`,
        );
        this.triggerEvent("RPL_ENDOFBANLIST", {
          serverId,
          channel,
        });
      } else if (command === "347") {
        // RPL_ENDOFINVITELIST: <channel> :End of channel invite list
        const channel = parv[1];
        console.log(
          `IRC Client: RPL_ENDOFINVITELIST parsed - channel: ${channel}`,
        );
        this.triggerEvent("RPL_ENDOFINVITELIST", {
          serverId,
          channel,
        });
      } else if (command === "349") {
        // RPL_ENDOFEXCEPTLIST: <channel> :End of channel exception list
        const channel = parv[1];
        console.log(
          `IRC Client: RPL_ENDOFEXCEPTLIST parsed - channel: ${channel}`,
        );
        this.triggerEvent("RPL_ENDOFEXCEPTLIST", {
          serverId,
          channel,
        });
      } else if (command === "TOPIC") {
        // TOPIC #channel :New topic text
        const channelName = parv[0];
        const topic = parv.slice(1).join(" ");
        const sender = getNickFromNuh(source);
        this.triggerEvent("TOPIC", {
          serverId,
          channelName,
          topic,
          sender,
        });
      } else if (command === "332") {
        // RPL_TOPIC: <client> <channel> :<topic>
        const channelName = parv[1];
        const topic = parv.slice(2).join(" ");
        this.triggerEvent("RPL_TOPIC", {
          serverId,
          channelName,
          topic,
        });
      } else if (command === "333") {
        // RPL_TOPICWHOTIME: <client> <channel> <setter> <timestamp>
        const channelName = parv[1];
        const setter = parv[2];
        const timestamp = Number.parseInt(parv[3], 10);
        this.triggerEvent("RPL_TOPICWHOTIME", {
          serverId,
          channelName,
          setter,
          timestamp,
        });
      } else if (command === "331") {
        // RPL_NOTOPIC: <client> <channel> :No topic is set
        const channelName = parv[1];
        this.triggerEvent("RPL_NOTOPIC", {
          serverId,
          channelName,
        });
      } else if (command === "311") {
        // RPL_WHOISUSER: <client> <nick> <username> <host> * :<realname>
        const nick = parv[1];
        const username = parv[2];
        const host = parv[3];
        const realname = parv.slice(5).join(" ");
        this.triggerEvent("WHOIS_USER", {
          serverId,
          nick,
          username,
          host,
          realname,
        });
      } else if (command === "312") {
        // RPL_WHOISSERVER: <client> <nick> <server> :<server info>
        const nick = parv[1];
        const server = parv[2];
        const serverInfo = parv.slice(3).join(" ");
        this.triggerEvent("WHOIS_SERVER", {
          serverId,
          nick,
          server,
          serverInfo,
        });
      } else if (command === "317") {
        // RPL_WHOISIDLE: <client> <nick> <idle> <signon> :seconds idle, signon time
        const nick = parv[1];
        const idle = Number.parseInt(parv[2], 10);
        const signon = Number.parseInt(parv[3], 10);
        this.triggerEvent("WHOIS_IDLE", {
          serverId,
          nick,
          idle,
          signon,
        });
      } else if (command === "318") {
        // RPL_ENDOFWHOIS: <client> <nick> :End of /WHOIS list.
        const nick = parv[1];
        this.triggerEvent("WHOIS_END", {
          serverId,
          nick,
        });
      } else if (command === "319") {
        // RPL_WHOISCHANNELS: <client> <nick> :<channels>
        const nick = parv[1];
        const channels = parv.slice(2).join(" ");
        this.triggerEvent("WHOIS_CHANNELS", {
          serverId,
          nick,
          channels,
        });
      } else if (command === "320" || command === "378" || command === "379") {
        // RPL_WHOISSPECIAL: Various special WHOIS lines
        // 320: security groups, reputation, etc.
        // 378: connecting from
        // 379: using modes
        const nick = parv[1];
        const message = parv.slice(2).join(" ");
        this.triggerEvent("WHOIS_SPECIAL", {
          serverId,
          nick,
          message,
        });
      } else if (command === "330") {
        // RPL_WHOISACCOUNT: <client> <nick> <account> :is logged in as
        const nick = parv[1];
        const account = parv[2];
        this.triggerEvent("WHOIS_ACCOUNT", {
          serverId,
          nick,
          account,
        });
      } else if (command === "671") {
        // RPL_WHOISSECURE: <client> <nick> :is using a secure connection
        const nick = parv[1];
        const message = parv.slice(2).join(" ");
        this.triggerEvent("WHOIS_SECURE", {
          serverId,
          nick,
          message,
        });
      } else if (command === "EXTJWT") {
        // EXTJWT <requested_target> <service_name> [*] <jwt_token>
        const requestedTarget = parv[0];
        const serviceName = parv[1];
        // Check if there's a continuation marker (*)
        let jwtToken: string;
        if (parv[2] === "*") {
          // Continuation format: EXTJWT target service * token
          jwtToken = parv[3];
        } else {
          // Normal format: EXTJWT target service token
          jwtToken = parv[2];
        }
        this.triggerEvent("EXTJWT", {
          serverId,
          requestedTarget,
          serviceName,
          jwtToken,
        });
      }
    }
  }

  onCapLs(serverId: string, cliCaps: string, isFinal: boolean): void {
    let accumulated = this.capLsAccumulated.get(serverId);
    if (!accumulated) {
      accumulated = new Set();
      this.capLsAccumulated.set(serverId, accumulated);
    }

    const caps = cliCaps.split(" ");
    for (const c of caps) {
      const [cap, value] = c.split("=", 2);
      accumulated.add(cap);
      if (cap === "sasl" && value) {
        const mechanisms = value.split(",");
        this.saslMechanisms.set(serverId, mechanisms);
      }
      // Handle informational unrealircd.org/link-security capability
      if (cap === "unrealircd.org/link-security" && value) {
        const linkSecurityValue = Number.parseInt(value, 10) || 0;
        // Trigger event with the link security value so the store can handle it
        this.triggerEvent("CAP LS", {
          serverId,
          cliCaps: `unrealircd.org/link-security=${linkSecurityValue}`,
        });
      }
    }

    if (isFinal) {
      // Now request the caps we want from the accumulated list
      const capsToRequest: string[] = [];
      const saslEnabled = this.saslEnabled.get(serverId) ?? false;
      for (const cap of accumulated) {
        if (
          (this.ourCaps.includes(cap) || cap.startsWith("draft/metadata")) &&
          (cap !== "sasl" || saslEnabled)
        ) {
          capsToRequest.push(cap);
        }
      }

      if (capsToRequest.length > 0) {
        // Send capabilities in batches to avoid IRC line length limits (512 bytes)
        let currentBatch: string[] = [];
        const baseLength = "CAP REQ :".length + 2; // +2 for \r\n
        let currentLength = baseLength;
        let batchCount = 0;

        for (const cap of capsToRequest) {
          const capLength = cap.length + (currentBatch.length > 0 ? 1 : 0); // +1 for space if not first

          if (currentLength + capLength > 500 && currentBatch.length > 0) {
            // Leave some margin
            // Send current batch
            const reqMessage = `CAP REQ :${currentBatch.join(" ")}`;
            this.sendRaw(serverId, reqMessage);
            batchCount++;
            currentBatch = [];
            currentLength = baseLength;
          }

          currentBatch.push(cap);
          currentLength += capLength;
        }

        // Send remaining batch
        if (currentBatch.length > 0) {
          const reqMessage = `CAP REQ :${currentBatch.join(" ")}`;
          this.sendRaw(serverId, reqMessage);
          batchCount++;
        }

        // Track how many CAP REQ batches we sent
        this.pendingCapReqs.set(serverId, batchCount);

        // Set a timeout to send CAP END if server doesn't respond
        setTimeout(() => {
          if (this.pendingCapReqs.has(serverId)) {
            this.pendingCapReqs.delete(serverId);
            this.sendRaw(serverId, "CAP END");
            this.capNegotiationComplete.set(serverId, true);
            this.userOnConnect(serverId);
          }
        }, 5000); // 5 second timeout

        if (capsToRequest.includes("draft/extended-isupport")) {
          this.sendRaw(serverId, "ISUPPORT");
        }
      }
      // Clean up
      this.capLsAccumulated.delete(serverId);
    }
  }

  onCapNew(serverId: string, cliCaps: string): void {
    const caps = cliCaps.split(" ");
    for (const c of caps) {
      const [cap, value] = c.split("=", 2);
      if (cap === "sasl" && value) {
        const mechanisms = value.split(",");
        this.saslMechanisms.set(serverId, mechanisms);
        // If sasl becomes available, perhaps request it if not already
        // But for now, just log
      }
    }
  }

  onCapDel(serverId: string, cliCaps: string): void {
    const caps = cliCaps.split(" ");
    for (const c of caps) {
      const [cap] = c.split("=", 2);
      if (cap === "sasl") {
        this.saslMechanisms.delete(serverId);
      }
    }
  }

  onCapAck(serverId: string, cliCaps: string): void {
    // Trigger the original event for compatibility
    this.triggerEvent("CAP ACK", { serverId, cliCaps });

    // Decrement pending CAP REQ count
    const pendingCount = this.pendingCapReqs.get(serverId) || 0;
    if (pendingCount > 0) {
      const newCount = pendingCount - 1;

      if (newCount === 0) {
        // All CAP REQ batches acknowledged
        this.pendingCapReqs.delete(serverId);

        // Note: SASL authentication is handled by the store's event handlers
        // The store will check capabilities and initiate SASL if needed
      } else {
        this.pendingCapReqs.set(serverId, newCount);
      }
    } else {
    }
  }

  on<K extends EventKey>(event: K, callback: EventCallback<K>): void {
    if (!this.eventCallbacks[event]) {
      this.eventCallbacks[event] = [];
    }
    this.eventCallbacks[event]?.push(callback);
  }

  deleteHook<K extends EventKey>(event: K, callback: EventCallback<K>): void {
    const cbs = this.eventCallbacks[event];
    if (!cbs) return;
    const index = cbs.indexOf(callback);
    if (index !== -1) {
      cbs.splice(index, 1);
    }
  }

  triggerEvent<K extends EventKey>(event: K, data: EventMap[K]): void {
    const cbs = this.eventCallbacks[event];
    if (!cbs) return;
    for (const cb of cbs) {
      cb(data);
    }
  }

  getServers(): Server[] {
    return Array.from(this.servers.values());
  }

  getCurrentUser(serverId?: string): User | null {
    // If no serverId provided, return null (we need server context now)
    if (!serverId) return null;
    return this.currentUsers.get(serverId) || null;
  }

  getAllUsers(serverId: string): User[] {
    const server = this.servers.get(serverId);
    if (!server) return [];

    const allUsers = new Map<string, User>();

    // Collect users from all joined channels
    for (const channel of server.channels) {
      for (const user of channel.users) {
        allUsers.set(user.username, user);
      }
    }

    return Array.from(allUsers.values());
  }
}

function getNickFromNuh(nuh: string) {
  const nick = nuh.split("!")[0];
  return nick.startsWith(":") ? nick.substring(1) : nick;
}

function getTimestampFromTags(mtags: Record<string, string> | undefined): Date {
  if (mtags?.time) {
    return new Date(mtags.time);
  }
  return new Date();
}

export const ircClient = new IRCClient();

export default ircClient;<|MERGE_RESOLUTION|>--- conflicted
+++ resolved
@@ -459,7 +459,6 @@
     // Create a new connection promise and store it
     const connectionPromise = new Promise<Server>((resolve, reject) => {
       // for local testing and automated tests, if domain is localhost or 127.0.0.1 use ws instead of wss
-<<<<<<< HEAD
       let protocol = ["localhost", "127.0.0.1"].includes(host) ? "ws" : "wss";
       let actualHost = host;
       let actualPort = port;
@@ -482,21 +481,10 @@
       const url = `${protocol}://${actualHost}:${actualPort}`;
       console.log("Final URL being sent to createSocket:", url);
       const socket = createSocket(url);
-=======
-      const protocol = ["localhost", "127.0.0.1"].includes(host) ? "ws" : "wss";
-      const url = `${protocol}://${host}:${port}`;
-
-      let socket: WebSocket;
-      try {
-        socket = new WebSocket(url);
-      } catch (error) {
-        reject(new Error(`Failed to connect to ${host}:${port}`));
-        return;
-      }
 
       // Create server object immediately and add to servers map
-      // Use provided name, default to host if name is empty
-      const finalName = name?.trim() || host;
+      // Use provided name, default to actualHost if name is empty
+      const finalName = name?.trim() || actualHost;
 
       // Check if we're reconnecting to an existing server
       let server: Server;
@@ -518,7 +506,7 @@
         server = {
           id: serverId || uuidv4(),
           name: finalName,
-          host,
+          host: actualHost,
           port,
           channels: [],
           privateChats: [],
@@ -538,7 +526,6 @@
           username: _saslAccountName,
           password: _saslPassword,
         });
-      } else {
       }
 
       this.currentUsers.set(server.id, {
@@ -548,7 +535,6 @@
         status: "online",
       });
       this.nicks.set(server.id, nickname);
->>>>>>> d82b7e1d
 
       socket.onopen = () => {
         //registerAllProtocolHandlers(this);
@@ -557,7 +543,6 @@
           socket.send(`PASS ${password}`);
         }
 
-<<<<<<< HEAD
         // Skip CAP negotiation for now and send registration directly
         console.log("🔗 Sending IRC registration commands (skipping CAP)...");
         socket.send(`NICK ${nickname}`);
@@ -568,20 +553,6 @@
           `USER ${nickname} 0 * :${nickname}`,
         );
 
-        const server: Server = {
-          id: uuidv4(),
-          name: actualHost,
-          host: actualHost,
-          port,
-          channels: [],
-          privateChats: [],
-          isConnected: true,
-          users: [],
-        };
-=======
-        socket.send("CAP LS 302");
-        socket.send(`NICK ${nickname}`);
-
         // Update server to mark as connected
         server.isConnected = true;
         server.connectionState = "connected";
@@ -598,19 +569,14 @@
             }
           }
         }
->>>>>>> d82b7e1d
 
         // Start WebSocket ping timer for keepalive
         this.startWebSocketPing(server.id);
 
         socket.onclose = () => {
-<<<<<<< HEAD
-          console.log(`Disconnected from server ${actualHost}`);
-=======
-          console.log(`WebSocket onclose for server ${serverId}`);
+          console.log(`WebSocket onclose for server ${actualHost}`);
           // Stop WebSocket ping timers
           this.stopWebSocketPing(server.id);
->>>>>>> d82b7e1d
           this.sockets.delete(server.id);
           server.isConnected = false;
           // Only start reconnection if not already reconnecting (e.g., from ERROR handler)
@@ -640,20 +606,12 @@
       };
 
       socket.onerror = (error) => {
-<<<<<<< HEAD
-        reject(
-          new Error(
-            `Failed to connect to ${actualHost}:${actualPort}: ${error}`,
-          ),
-        );
-=======
         // Mark server as disconnected but keep it in the map
         server.isConnected = false;
         server.connectionState = "disconnected";
         this.sockets.delete(server.id);
         this.pendingConnections.delete(connectionKey);
-        reject(new Error(`Failed to connect to ${host}:${port}`));
->>>>>>> d82b7e1d
+        reject(new Error(`Failed to connect to ${actualHost}:${actualPort}`));
       };
 
       socket.onmessage = (event) => {
@@ -860,7 +818,7 @@
             console.warn(
               `WebSocket ping timeout for server ${serverId}, closing connection`,
             );
-            socket.close(1000, "Ping timeout");
+            socket.close();
           }, 10000);
 
           this.pongTimeouts.set(serverId, pongTimeout);
