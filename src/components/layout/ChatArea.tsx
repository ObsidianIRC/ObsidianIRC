--- conflicted
+++ resolved
@@ -1,14 +1,10 @@
+import { UsersIcon } from "@heroicons/react/24/solid";
 import { platform } from "@tauri-apps/plugin-os";
 import type { EmojiClickData } from "emoji-picker-react";
 import type * as React from "react";
-<<<<<<< HEAD
-import { useEffect, useMemo, useRef, useState } from "react";
-import { FaPlus } from "react-icons/fa";
-=======
 import { useCallback, useEffect, useMemo, useRef, useState } from "react";
 import { createPortal } from "react-dom";
 import {
-  FaArrowDown,
   FaAt,
   FaBell,
   FaBellSlash,
@@ -16,7 +12,6 @@
   FaChevronRight,
   FaEdit,
   FaGift,
-  FaGrinAlt,
   FaHashtag,
   FaList,
   FaPenAlt,
@@ -25,7 +20,6 @@
   FaTimes,
   FaUserPlus,
 } from "react-icons/fa";
->>>>>>> c7847adc
 import { v4 as uuidv4 } from "uuid";
 import { useEmojiCompletion } from "../../hooks/useEmojiCompletion";
 import { useMediaQuery } from "../../hooks/useMediaQuery";
@@ -56,27 +50,19 @@
 import ChannelSettingsModal from "../ui/ChannelSettingsModal";
 import ColorPicker from "../ui/ColorPicker";
 import EmojiAutocompleteDropdown from "../ui/EmojiAutocompleteDropdown";
-<<<<<<< HEAD
 import { EmojiPickerModal } from "../ui/EmojiPickerModal";
+import GifSelector from "../ui/GifSelector";
 import DiscoverGrid from "../ui/HomeScreen";
 import { ImagePreviewModal } from "../ui/ImagePreviewModal";
 import { InputToolbar } from "../ui/InputToolbar";
-=======
-import GifSelector from "../ui/GifSelector";
-import DiscoverGrid from "../ui/HomeScreen";
 import InviteUserModal from "../ui/InviteUserModal";
->>>>>>> c7847adc
 import LoadingSpinner from "../ui/LoadingSpinner";
 import ModerationModal, { type ModerationAction } from "../ui/ModerationModal";
 import ReactionModal from "../ui/ReactionModal";
 import { ReplyBadge } from "../ui/ReplyBadge";
 import { ScrollToBottomButton } from "../ui/ScrollToBottomButton";
 import UserContextMenu from "../ui/UserContextMenu";
-<<<<<<< HEAD
-import { ChatHeader } from "./ChatHeader";
-=======
 import UserProfileModal from "../ui/UserProfileModal";
->>>>>>> c7847adc
 
 const EMPTY_ARRAY: User[] = [];
 
@@ -171,15 +157,7 @@
     username: "",
     serverId: "",
     channelId: "",
-  });
-<<<<<<< HEAD
-=======
-  const [reactionModal, setReactionModal] = useState<{
-    isOpen: boolean;
-    message: MessageType | null;
-  }>({
-    isOpen: false,
-    message: null,
+    userStatusInChannel: undefined,
   });
   const [moderationModal, setModerationModal] = useState<{
     isOpen: boolean;
@@ -199,7 +177,6 @@
   const [editedTopic, setEditedTopic] = useState("");
   const [searchQuery, setSearchQuery] = useState("");
   const [visibleMessageCount, setVisibleMessageCount] = useState(100);
->>>>>>> c7847adc
   const messagesEndRef = useRef<HTMLDivElement>(null);
   const messagesContainerRef = useRef<HTMLDivElement>(null);
   const inputRef = useRef<HTMLTextAreaElement>(null);
@@ -452,7 +429,6 @@
     [messages, channelKey],
   );
 
-<<<<<<< HEAD
   // Message history hook (must be after channelMessages is defined)
   const messageHistory = useMessageHistory({
     messages: channelMessages,
@@ -460,7 +436,7 @@
     selectedChannelId,
     selectedPrivateChatId,
   });
-=======
+
   // Filter messages based on search query
   const filteredMessages = useMemo(() => {
     if (!searchQuery.trim()) {
@@ -485,7 +461,6 @@
   }, [filteredMessages, visibleMessageCount, searchQuery]);
 
   const hasMoreMessages = filteredMessages.length > displayedMessages.length;
->>>>>>> c7847adc
 
   // Memoize grouped events to prevent recalculation on every render
   const eventGroups = useMemo(
@@ -554,7 +529,6 @@
     if (messageText.trim() === "") return;
 
     scrollDown();
-<<<<<<< HEAD
     sendMessage(messageText);
 
     // Cleanup after sending
@@ -565,225 +539,6 @@
     if (tabCompletion.isActive) {
       tabCompletion.resetCompletion();
     }
-=======
-    if (selectedServerId && (selectedChannelId || selectedPrivateChatId)) {
-      if (cleanedText.startsWith("/")) {
-        // Handle command
-        const command = cleanedText.substring(1).trim();
-        const [commandName, ...args] = command.split(" ");
-        if (commandName === "nick") {
-          ircClient.sendRaw(selectedServerId, `NICK ${args[0]}`);
-        } else if (commandName === "join") {
-          if (args[0]) {
-            ircClient.joinChannel(selectedServerId, args[0]);
-            ircClient.triggerEvent("JOIN", {
-              serverId: selectedServerId,
-              username: currentUser?.username ? currentUser.username : "",
-              channelName: args[0],
-            });
-          } else {
-            // Handle error: no channel specified
-            console.error("No channel specified for /join command");
-          }
-        } else if (commandName === "part") {
-          ircClient.leaveChannel(selectedServerId, args[0]);
-          ircClient.triggerEvent("PART", {
-            serverId: selectedServerId,
-            username: currentUser?.username ? currentUser.username : "",
-            channelName: args[0],
-          });
-        } else if (commandName === "msg") {
-          const [target, ...messageParts] = args;
-          const message = messageParts.join(" ");
-          ircClient.sendRaw(selectedServerId, `PRIVMSG ${target} :${message}`);
-        } else if (commandName === "whisper") {
-          // /whisper <username> <message>
-          // Sends a private message visible only to the user but in the current channel context
-          if (!selectedChannel) {
-            console.error("Whispers can only be sent in channels");
-            return;
-          }
-          const [targetUser, ...messageParts] = args;
-          if (!targetUser || messageParts.length === 0) {
-            console.error("Usage: /whisper <username> <message>");
-            return;
-          }
-          const message = messageParts.join(" ");
-          ircClient.sendWhisper(
-            selectedServerId,
-            targetUser,
-            selectedChannel.name,
-            message,
-          );
-        } else if (commandName === "me") {
-          const actionMessage = cleanedText.substring(4).trim();
-          ircClient.sendRaw(
-            selectedServerId,
-            `PRIVMSG ${selectedChannel ? selectedChannel.name : ""} :\u0001ACTION ${actionMessage}\u0001`,
-          );
-        } else {
-          const fullCommand =
-            args.length > 0 ? `${commandName} ${args.join(" ")}` : commandName;
-          ircClient.sendRaw(selectedServerId, fullCommand);
-        }
-      } else {
-        // Determine target: channel name or username for private messages
-        const target =
-          selectedChannel?.name ?? selectedPrivateChat?.username ?? "";
-
-        // Check if message contains newlines or is very long
-        const lines = cleanedText.split("\n");
-        const supportsMultiline = serverSupportsMultiline(selectedServerId);
-        const hasMultipleLines = lines.length > 1;
-
-        // Calculate the same limit as splitLongMessage for consistency
-        const maxNickLength = 20;
-        const maxUserLength = 20;
-        const maxHostLength = 63;
-        const protocolOverhead =
-          1 +
-          maxNickLength +
-          1 +
-          maxUserLength +
-          1 +
-          maxHostLength +
-          1 +
-          7 +
-          1 +
-          target.length +
-          2 +
-          2;
-        const maxMessageLength = 512 - protocolOverhead - 10; // 10 byte safety buffer
-        const isSingleLongLine =
-          lines.length === 1 && cleanedText.length > maxMessageLength;
-
-        if (supportsMultiline && (hasMultipleLines || isSingleLongLine)) {
-          // Send as multiline message using BATCH
-          const batchId = `ml_${Date.now()}_${Math.random().toString(36).substr(2, 9)}`;
-          const replyPrefix = localReplyTo
-            ? `@+draft/reply=${localReplyTo.msgid};`
-            : "";
-          ircClient.sendRaw(
-            selectedServerId,
-            `${replyPrefix}BATCH +${batchId} draft/multiline ${target}`,
-          );
-
-          if (hasMultipleLines) {
-            // Case 1: Multi-line message (preserve line breaks)
-            lines.forEach((line) => {
-              const formattedLine = formatMessageForIrc(line, {
-                color: selectedColor || "inherit",
-                formatting: selectedFormatting,
-              });
-
-              // Check if this individual line is too long and needs splitting
-              const maxLineLengthForTarget =
-                512 -
-                (1 + 20 + 1 + 20 + 1 + 63 + 1 + 7 + 1 + target.length + 2 + 2) -
-                10;
-              if (formattedLine.length > maxLineLengthForTarget) {
-                const splitLines = splitLongMessage(formattedLine, target);
-                splitLines.forEach((splitLine: string, index: number) => {
-                  if (index === 0) {
-                    // First part goes normally
-                    ircClient.sendRaw(
-                      selectedServerId,
-                      `@batch=${batchId} PRIVMSG ${target} :${splitLine}`,
-                    );
-                  } else {
-                    // Subsequent parts use multiline-concat to join without line break
-                    ircClient.sendRaw(
-                      selectedServerId,
-                      `@batch=${batchId};draft/multiline-concat PRIVMSG ${target} :${splitLine}`,
-                    );
-                  }
-                });
-              } else {
-                ircClient.sendRaw(
-                  selectedServerId,
-                  `@batch=${batchId} PRIVMSG ${target} :${formattedLine}`,
-                );
-              }
-            });
-          } else {
-            // Case 2: Single very long line (split and concat)
-            const formattedText = formatMessageForIrc(cleanedText, {
-              color: selectedColor || "inherit",
-              formatting: selectedFormatting,
-            });
-
-            const splitLines = splitLongMessage(formattedText, target);
-            splitLines.forEach((splitLine: string, index: number) => {
-              if (index === 0) {
-                // First part goes normally
-                ircClient.sendRaw(
-                  selectedServerId,
-                  `@batch=${batchId} PRIVMSG ${target} :${splitLine}`,
-                );
-              } else {
-                // Subsequent parts use multiline-concat to join without separation
-                ircClient.sendRaw(
-                  selectedServerId,
-                  `@batch=${batchId};draft/multiline-concat PRIVMSG ${target} :${splitLine}`,
-                );
-              }
-            });
-          }
-
-          ircClient.sendRaw(selectedServerId, `BATCH -${batchId}`);
-        } else if (hasMultipleLines && !supportsMultiline) {
-          // Handle fallback based on user preference
-          if (globalSettings.autoFallbackToSingleLine) {
-            // Concatenate with spaces and send as single message
-            const combinedText = lines.join(" ");
-            const formattedText = formatMessageForIrc(combinedText, {
-              color: selectedColor || "inherit",
-              formatting: selectedFormatting,
-            });
-
-            // Split if too long
-            const splitLines = splitLongMessage(formattedText, target);
-            splitLines.forEach((line: string) => {
-              ircClient.sendRaw(
-                selectedServerId,
-                `${localReplyTo ? `@+draft/reply=${localReplyTo.msgid};` : ""} PRIVMSG ${target} :${line}`,
-              );
-            });
-          } else {
-            // Send as separate messages
-            lines.forEach((line) => {
-              const formattedLine = formatMessageForIrc(line, {
-                color: selectedColor || "inherit",
-                formatting: selectedFormatting,
-              });
-
-              // Split long lines
-              const splitLines = splitLongMessage(formattedLine, target);
-              splitLines.forEach((splitLine: string) => {
-                ircClient.sendRaw(
-                  selectedServerId,
-                  `${localReplyTo ? `@+draft/reply=${localReplyTo.msgid};` : ""} PRIVMSG ${target} :${splitLine}`,
-                );
-              });
-            });
-          }
-        } else {
-          // Send as regular single message
-          const formattedText = formatMessageForIrc(cleanedText, {
-            color: selectedColor || "inherit",
-            formatting: selectedFormatting,
-          });
-
-          // Split if too long
-          const splitLines = splitLongMessage(formattedText, target);
-          splitLines.forEach((line: string) => {
-            ircClient.sendRaw(
-              selectedServerId,
-              `${localReplyTo ? `@+draft/reply=${localReplyTo.msgid};` : ""} PRIVMSG ${target} :${line}`,
-            );
-          });
-        }
->>>>>>> c7847adc
 
     // Reset textarea height to initial single-line state
     if (inputRef.current) {
@@ -832,19 +587,12 @@
 
         if (target) {
           // Send via IRC
-<<<<<<< HEAD
-          ircClient.sendRaw(
-            selectedServerId,
-            `PRIVMSG ${target} :${data.saved_url}`,
-          );
-=======
           if (selectedServerId) {
             ircClient.sendRaw(
               selectedServerId,
               `PRIVMSG ${target} :${data.saved_url}`,
             );
           }
->>>>>>> c7847adc
 
           // Add to store for immediate display (only for private chats, channels echo back)
           if (selectedPrivateChat && currentUser && selectedServerId) {
@@ -1473,20 +1221,7 @@
   ]);
 
   const handleReactClick = (message: MessageType, buttonElement: Element) => {
-<<<<<<< HEAD
     openReactionModal(message);
-=======
-    setReactionModal({
-      isOpen: true,
-      message,
-    });
-  };
-
-  const handleCloseReactionModal = () => {
-    setReactionModal({
-      isOpen: false,
-      message: null,
-    });
   };
 
   const handleCloseModerationModal = () => {
@@ -1537,58 +1272,6 @@
     handleCloseModerationModal();
   };
 
-  const handleReactionSelect = (emoji: string) => {
-    if (reactionModal.message?.msgid) {
-      const server = servers.find(
-        (s) => s.id === reactionModal.message?.serverId,
-      );
-      const channel = server?.channels.find(
-        (c) => c.id === reactionModal.message?.channelId,
-      );
-      if (server && channel) {
-        // Check if user has already reacted with this emoji
-        const existingReaction = reactionModal.message.reactions.find(
-          (r) => r.emoji === emoji && r.userId === currentUser?.username,
-        );
-
-        if (existingReaction) {
-          // Send unreact message
-          const tagMsg = `@+draft/unreact=${emoji};+draft/reply=${reactionModal.message.msgid} TAGMSG ${channel.name}`;
-          ircClient.sendRaw(server.id, tagMsg);
-        } else {
-          // Send react message
-          const tagMsg = `@+draft/react=${emoji};+draft/reply=${reactionModal.message.msgid} TAGMSG ${channel.name}`;
-          ircClient.sendRaw(server.id, tagMsg);
-        }
-      }
-    }
-    handleCloseReactionModal();
-  };
-
-  const handleDirectReaction = (emoji: string, message: MessageType) => {
-    if (message.msgid && selectedServerId) {
-      const server = servers.find((s) => s.id === selectedServerId);
-      const channel = server?.channels.find((c) => c.id === message.channelId);
-      if (server && channel) {
-        // Send react message directly
-        const tagMsg = `@+draft/react=${emoji};+draft/reply=${message.msgid} TAGMSG ${channel.name}`;
-        ircClient.sendRaw(server.id, tagMsg);
-      }
-    }
-  };
-
-  const handleReactionUnreact = (emoji: string, message: MessageType) => {
-    if (message.msgid && selectedServerId) {
-      const server = servers.find((s) => s.id === selectedServerId);
-      const channel = server?.channels.find((c) => c.id === message.channelId);
-      if (server && channel) {
-        const tagMsg = `@+draft/unreact=${emoji};+draft/reply=${message.msgid} TAGMSG ${channel.name}`;
-        ircClient.sendRaw(server.id, tagMsg);
-      }
-    }
->>>>>>> c7847adc
-  };
-
   const handleRedactMessage = (message: MessageType) => {
     if (message.msgid && selectedServerId) {
       const confirmed = window.confirm(
@@ -1670,18 +1353,6 @@
   return (
     <div className="flex flex-col h-full">
       {/* Channel header */}
-<<<<<<< HEAD
-      <ChatHeader
-        selectedChannel={selectedChannel ?? null}
-        selectedPrivateChat={selectedPrivateChat ?? null}
-        selectedServerId={selectedServerId}
-        isChanListVisible={isChanListVisible}
-        isMemberListVisible={isMemberListVisible}
-        isNarrowView={isNarrowView}
-        onToggleChanList={onToggleChanList}
-        onToggleMemberList={() => toggleMemberList(!isMemberListVisible)}
-      />
-=======
       <div className="min-h-[56px] px-4 border-b border-discord-dark-400 flex flex-wrap items-start md:items-center justify-between shadow-sm py-2 md:py-0 md:h-12 gap-y-2">
         <div className="flex items-center flex-1 min-w-0 w-full md:w-auto">
           {!isChanListVisible && (
@@ -1942,7 +1613,6 @@
           </div>
         )}
       </div>
->>>>>>> c7847adc
 
       {/* Messages area */}
       {selectedServer &&
@@ -2067,64 +1737,15 @@
                     onIrcLinkClick={handleIrcLinkClick}
                     onReactClick={handleReactClick}
                     joinChannel={joinChannel}
-                    onReactionUnreact={handleReactionUnreact}
-                    onOpenReactionModal={handleOpenReactionModal}
-                    onDirectReaction={handleDirectReaction}
+                    onReactionUnreact={unreact}
+                    onOpenReactionModal={openReactionModal}
+                    onDirectReaction={directReaction}
                     users={selectedChannel?.users || []}
                     onRedactMessage={handleRedactMessage}
                   />
                 );
-<<<<<<< HEAD
-              }
-              // Single message - find its original index for date/header logic
-              const message = group.messages[0];
-              const originalIndex = channelMessages.findIndex(
-                (m) => m.id === message.id,
-              );
-              const previousMessage = channelMessages[originalIndex - 1];
-              const showHeader =
-                !previousMessage ||
-                previousMessage.userId !== message.userId ||
-                new Date(message.timestamp).getTime() -
-                  new Date(previousMessage.timestamp).getTime() >
-                  5 * 60 * 1000;
-
-              return (
-                <MessageItem
-                  key={message.id}
-                  message={message}
-                  showDate={
-                    originalIndex === 0 ||
-                    new Date(message.timestamp).toDateString() !==
-                      new Date(
-                        channelMessages[originalIndex - 1]?.timestamp,
-                      ).toDateString()
-                  }
-                  showHeader={showHeader}
-                  setReplyTo={setLocalReplyTo}
-                  onUsernameContextMenu={(
-                    e,
-                    username,
-                    serverId,
-                    avatarElement,
-                  ) =>
-                    handleUsernameClick(e, username, serverId, avatarElement)
-                  }
-                  onIrcLinkClick={handleIrcLinkClick}
-                  onReactClick={handleReactClick}
-                  selectedServerId={selectedServerId}
-                  onReactionUnreact={unreact}
-                  onOpenReactionModal={openReactionModal}
-                  onDirectReaction={directReaction}
-                  users={selectedChannel?.users || []}
-                  onRedactMessage={handleRedactMessage}
-                />
-              );
-            })
-=======
               })}
             </>
->>>>>>> c7847adc
           )}
 
           <div ref={messagesEndRef} />
@@ -2418,7 +2039,6 @@
       )}
 
       {/* Image Preview Dialog */}
-<<<<<<< HEAD
       <ImagePreviewModal
         isOpen={imagePreview.isOpen}
         file={imagePreview.file}
@@ -2449,66 +2069,6 @@
           });
         }}
       />
-=======
-      {imagePreview.isOpen && imagePreview.previewUrl && (
-        <div className="fixed inset-0 bg-black bg-opacity-50 flex items-center justify-center z-50">
-          <div className="bg-discord-dark-400 rounded-lg shadow-lg border border-discord-dark-300 max-w-md w-full mx-4">
-            <div className="p-4">
-              <h3 className="text-lg font-semibold text-white mb-4">
-                Upload Image
-              </h3>
-              <div className="flex justify-center mb-4">
-                <img
-                  src={imagePreview.previewUrl}
-                  alt="Preview"
-                  className="max-w-full max-h-96 rounded-lg"
-                />
-              </div>
-              <p className="text-sm text-discord-text-muted mb-4">
-                File: {imagePreview.file?.name} (
-                {(imagePreview.file?.size || 0) / 1024} KB)
-              </p>
-            </div>
-            <div className="flex justify-end gap-2 p-4 border-t border-discord-dark-300">
-              <button
-                onClick={() => {
-                  // Clean up preview URL
-                  if (imagePreview.previewUrl) {
-                    URL.revokeObjectURL(imagePreview.previewUrl);
-                  }
-                  setImagePreview({
-                    isOpen: false,
-                    file: null,
-                    previewUrl: null,
-                  });
-                }}
-                className="px-4 py-2 text-discord-text-muted hover:text-white rounded"
-              >
-                Cancel
-              </button>
-              <button
-                onClick={() => {
-                  if (imagePreview.file) {
-                    handleImageUpload(imagePreview.file);
-                  }
-                  // Clean up preview URL
-                  if (imagePreview.previewUrl) {
-                    URL.revokeObjectURL(imagePreview.previewUrl);
-                  }
-                  setImagePreview({
-                    isOpen: false,
-                    file: null,
-                    previewUrl: null,
-                  });
-                }}
-                className="px-4 py-2 bg-discord-accent text-white rounded hover:bg-discord-accent-hover"
-              >
-                Upload
-              </button>
-            </div>
-          </div>
-        </div>
-      )}
 
       {/* Popped out server notices window */}
       {isServerNoticesPoppedOut &&
@@ -2587,9 +2147,9 @@
                         onIrcLinkClick={handleIrcLinkClick}
                         onReactClick={handleReactClick}
                         joinChannel={joinChannel}
-                        onReactionUnreact={handleReactionUnreact}
-                        onOpenReactionModal={handleOpenReactionModal}
-                        onDirectReaction={handleDirectReaction}
+                        onReactionUnreact={unreact}
+                        onOpenReactionModal={openReactionModal}
+                        onDirectReaction={directReaction}
                         users={selectedServer?.users || []}
                         onRedactMessage={handleRedactMessage}
                       />
@@ -2600,7 +2160,6 @@
           </div>,
           document.body,
         )}
->>>>>>> c7847adc
     </div>
   );
 };
