/// <reference types="vitest" />

import { defineConfig } from "vite";
import react from "@vitejs/plugin-react";

// https://vite.dev/config/
export default defineConfig({
  plugins: [react()],
<<<<<<< HEAD
  base: "/",
  test: {
    globals: true,
    environment: "jsdom",
    setupFiles: "./src/test/setup.ts"
  }
=======
  base: "./",
>>>>>>> c61c8978
});<|MERGE_RESOLUTION|>--- conflicted
+++ resolved
@@ -6,14 +6,10 @@
 // https://vite.dev/config/
 export default defineConfig({
   plugins: [react()],
-<<<<<<< HEAD
-  base: "/",
+  base: "./",
   test: {
     globals: true,
     environment: "jsdom",
     setupFiles: "./src/test/setup.ts"
   }
-=======
-  base: "./",
->>>>>>> c61c8978
 });